<!doctype html>
<html lang="en" class="h-full bg-background">

<head>
  <meta charset="utf-8" />
  <title>BizShuffle Admin</title>
  <meta name="viewport" content="width=device-width, initial-scale=1" />
  <link href="https://fonts.googleapis.com/css2?family=Inter:wght@400;600;800&display=swap" rel="stylesheet" />
  <script src="https://cdn.tailwindcss.com?plugins=forms,typography"></script>
  <script>
    // Global sleep helper: await sleep(ms)
    window.sleep = (ms) => new Promise(resolve => setTimeout(resolve, ms));
    tailwind.config = {
      theme: {
        extend: {
          colors: { background: "#0f1724", card: "#071122" },
        },
      },
    };
  </script>
  <script defer src="https://unpkg.com/alpinejs@3.12.0/dist/cdn.min.js"></script>
</head>

<body x-data="app()" x-init="init()" class="text-white font-inter h-full flex flex-col">
  <!-- Top swap progress bar: thin indicator that fills to the right until next swap -->
  <div class="fixed top-0 left-0 w-full h-1 z-50 pointer-events-none">
    <div x-show="state.next_swap_at" class="h-full bg-white/10 w-full">
      <!-- Use GPU-accelerated transform scaleX for smooth continuous updates -->
      <div id="swap-progress" class="h-full origin-left" :style="'transform: scaleX(' + (swapProgressPercent / 100) + ')'
          " style="transform-origin:left; will-change:transform; background-color: rgba(52,211,153,1);"
        x-bind:class="(swapProgressPercent >= 95 ? 'bg-amber-400' : 'bg-green-400')"></div>
    </div>
  </div>
  <!-- Main -->
  <main class="mx-auto px-6 py-8 flex-1 grid gap-6 lg:grid-cols-3">
    <!-- Sidebar (Session, Games, Saves) -->
    <!-- changed to flex column so expanded accordion panels can grow to fill available vertical space -->
    <div class="flex flex-col gap-6 h-full">
      <!-- Session -->
      <section class="bg-card border border-white/10 p-4 rounded-lg shadow">
        <div class="flex justify-between items-center">
          <div>
            <p class="text-sm text-gray-400">Session</p>
            <p class="text-lg font-bold" :class="state.running ? 'text-green-400' : 'text-red-400'"
              x-text="state.running ? 'Running' : 'Stopped'"></p>
            <p class="text-xs text-gray-500" x-text="'Updated: ' + lastUpdated"></p>
          </div>
          <div class="text-right">
            <p class="text-sm text-gray-400">Next swap</p>
            <p class="text-lg font-bold" x-text="nextSwapDisplay"></p>
          </div>
        </div>

        <div class="mt-3">
          <label class="block text-sm text-gray-300 mb-1">Mode</label>
          <select x-model="state.mode" @change="state._dirtyMode = true; setMode(state.mode)"
            class="px-2 py-1 rounded bg-slate-700">
            <option value="sync">Sync swap (all same game)</option>
            <option value="save">Save swap (per-player saves)</option>
          </select>
        </div>

        <div class="mt-4 flex flex-wrap gap-2">
          <template x-for="btn in sessionButtons" :key="btn.label">
            <button @click="trigger(btn.path)" :disabled="loadingAction === btn.path"
              class="px-3 py-1 rounded font-semibold transition transform"
              :class="btn.path === '/api/toggle_swaps' ? (state.swap_enabled ? 'bg-emerald-400 text-black shadow-lg scale-105' : 'bg-slate-700') : btn.class"
              :title="btn.path === '/api/toggle_swaps' ? (state.swap_enabled ? 'Swaps enabled' : 'Swaps disabled') : btn.label">
              <span x-show="loadingAction !== btn.path" class="inline-flex items-center gap-2">
                <span x-text="btn.label"></span>
                <!-- small On/Off badge for the Toggle Swaps button -->
                <template x-if="btn.path === '/api/toggle_swaps'">
                  <span class="text-xs px-2 py-0.5 rounded-full font-semibold"
                    :class="state.swap_enabled ? 'bg-white/90 text-black' : 'bg-slate-800 text-gray-300'"
                    x-text="state.swap_enabled ? 'On' : 'Off'"></span>
                </template>
              </span>
              <span x-show="loadingAction === btn.path" class="inline-flex items-center gap-1">
                <svg class="animate-spin h-4 w-4 text-white" xmlns="http://www.w3.org/2000/svg" fill="none"
                  viewBox="0 0 24 24">
                  <circle class="opacity-25" cx="12" cy="12" r="10" stroke="currentColor" stroke-width="4"></circle>
                  <path class="opacity-75" fill="currentColor" d="M4 12a8 8 0 018-8v8H4z"></path>
                </svg>
                Working...
              </span>
            </button>
          </template>
        </div>

        <!-- Interval -->
        <div class="mt-6">
          <label class="block text-sm text-gray-300 mb-1">Swap interval (secs)</label>
          <p class="text-sm text-gray-400 mb-2" x-text="intervalDisplay"></p>

          <div class="flex flex-wrap items-center gap-3">
            <input x-model.number="interval.min" @input="interval._dirtyMin = true" type="number" placeholder="min"
              class="w-24 px-2 py-1 rounded bg-transparent border border-white/20 text-white" />
            <input x-model.number="interval.max" @input="interval._dirtyMax = true" type="number" placeholder="max"
              class="w-24 px-2 py-1 rounded bg-transparent border border-white/20 text-white" />
            <button @click="saveInterval()" :disabled="!intervalValid"
              class="px-4 py-1 rounded font-semibold transition"
              :class="intervalValid ? 'bg-slate-700 hover:bg-slate-600' : 'bg-slate-800 text-gray-500 cursor-not-allowed'">
              Save
            </button>
          </div>
          <p class="text-xs text-red-400 mt-2" x-show="intervalError" x-text="intervalError"></p>
        </div>
      </section>
    </div>

    <div class="space-y-6 col-span-2">
      <!-- Players -->
      <section class="bg-card border border-white/10 p-4 rounded-lg shadow">
        <div class="flex justify-between items-center mb-3">
          <div>
            <h2 class="text-sm text-gray-400">Players</h2>
            <p class="text-xs text-gray-500">
              Connected clients & current game
            </p>
          </div>
          <div class="flex gap-2">
            <button @click="messageAll()" class="px-3 py-1 rounded bg-blue-600 hover:bg-blue-500">
              Message All
            </button>
            <button @click="refreshState()" class="px-3 py-1 rounded bg-slate-700 hover:bg-slate-600">
              Refresh
            </button>
          </div>
        </div>
        <ul class="space-y-2">
          <template x-for="(p, name) in state.players" :key="name">
            <li class="flex flex-col sm:flex-row sm:items-center sm:justify-between gap-3 bg-slate-800/40 p-3 rounded">
              <!-- Left side: player info -->
              <div class="flex-1 min-w-0">
                <div class="flex items-baseline gap-3">
                  <strong class="truncate max-w-[10rem] sm:max-w-[14rem]" x-text="name"></strong>
                  <div class="text-xs text-gray-400 truncate" x-text="p.game || '-'"></div>
                  <div class="text-xs text-gray-400 truncate" x-text="p.instance_id || '-'"></div>
                </div>

                <div class="mt-1 flex flex-wrap items-center gap-2">
                  <span class="text-xs px-2 py-0.5 rounded-full"
                    :class="p.connected ? 'bg-green-500/20 text-green-400' : 'bg-red-500/20 text-red-400'"
                    x-text="p.connected ? 'Connected' : 'Offline'"></span>
                  <span class="text-xs px-2 py-0.5 rounded-full"
                    :class="p.has_files ? 'bg-green-600/10 text-green-300' : 'bg-yellow-600/10 text-yellow-300'"
                    x-text="p.has_files ? 'Has files' : 'Missing files'"></span>
                  <span class="text-xs text-gray-400"
                    x-text="p.ping_ms ? ('ping: ' + p.ping_ms + 'ms') : 'No ping'"></span>
                </div>
              </div>

              <!-- Right side: controls -->
              <div class="flex items-center gap-2 min-w-0">
                <!-- If in sync mode, let user pick a game; otherwise pick an instance -->
                <template x-if="state.mode === 'sync'">
                  <select x-model="p.selectedGame" @change="p._dirtySelected = true"
                    class="bg-slate-700 rounded text-sm max-w-[12rem] truncate">
                    <option value="">-- select game --</option>
                    <template x-for="g in state.games" :key="g">
                      <option :value="g" x-text="g"></option>
                    </template>
                  </select>
                </template>
                <template x-if="state.mode !== 'sync'">
                  <select x-model="p.selectedGame" @change="p._dirtySelected = true"
                    class="bg-slate-700 rounded text-sm max-w-[12rem] truncate">
                    <option value="">-- select instance --</option>
                    <template x-for="inst in instancesList" :key="inst.id">
                      <option :value="inst.id" x-text="inst.id + ' — ' + inst.game"></option>
                    </template>
                  </select>
                </template>

                <button @click="swapPlayer(name, p.selectedGame)"
                  :disabled="!p.selectedGame || loadingAction === 'swap:' + name"
                  class="px-2 py-1 rounded text-xs font-semibold transition whitespace-nowrap"
                  :class="p.selectedGame ? 'bg-slate-700 hover:bg-slate-600' : 'bg-slate-800 text-gray-500 cursor-not-allowed'">
                  Swap
                </button>
                <button @click="messagePlayer(name)"
                  class="px-2 py-1 rounded text-xs font-semibold transition bg-blue-600 hover:bg-blue-500">
                  Message
                </button>
                <button @click="removePlayer(name)"
                  class="px-2 py-1 rounded text-xs font-semibold transition bg-red-600 hover:bg-red-500">
                  Remove
                </button>
              </div>
            </li>
          </template>
        </ul>
      </section>

      <!-- Games -->
      <template x-if="state.mode === 'sync'">
        <section
          :class="showGamesExpanded ? 'flex-1 flex flex-col bg-card border border-white/10 p-4 rounded-lg shadow' : 'bg-card border border-white/10 p-4 rounded-lg shadow'"
          class="transition-all">
          <div class="flex justify-between items-center">
            <h2 class="text-sm text-gray-400">Games</h2>
            <button @click="toggleSection('games')" class="text-xs px-2 py-1 rounded bg-slate-700 hover:bg-slate-600">
              <span x-text="showGamesExpanded ? 'Collapse' : 'Expand'"></span>
            </button>
            <button @click="showCatalog = true" class="px-3 py-1 rounded bg-slate-700 hover:bg-slate-600">
              Catalog
            </button>
          </div>
          <!-- Saved instances list -->
          <div
            :class="showGamesExpanded ? 'mt-2 flex-1 overflow-auto space-y-2' : 'mt-2 space-y-2 max-h-60 overflow-auto'">
            <!-- If sync mode, show list of available games with a Swap All button -->
            <template x-for="(g, idx) in gamesList" :key="g">
              <div class="flex justify-between items-center bg-slate-800/40 p-2 rounded">
                <div class="flex items-center gap-3">
                  <input type="checkbox" :id="'sync-game-'+idx" :value="g" x-bind:checked="selectedGames.includes(g)"
                    @change="toggleSyncGame(g, $event.target.checked)" class="w-4 h-4" />
                  <label :for="'sync-game-'+idx" class="text-sm font-mono text-gray-200 truncate" x-text="g"></label>
                </div>
                <div class="flex gap-2">
                  <button @click="swapAll(g)" :disabled="loadingAction === 'swapAll:' + g"
                    class="text-xs px-2 py-1 rounded bg-emerald-500 hover:bg-emerald-400 text-black">Swap All</button>
                </div>
              </div>
            </template>
          </div>
        </section>
      </template>
      <template x-if="state.mode === 'save'">
        <section
          :class="showGamesExpanded ? 'flex-1 flex flex-col bg-card border border-white/10 p-4 rounded-lg shadow' : 'bg-card border border-white/10 p-4 rounded-lg shadow'"
          class="transition-all">
          <div class="flex justify-between items-center">
            <h2 class="text-sm text-gray-400">Games</h2>
            <button @click="toggleSection('games')" class="text-xs px-2 py-1 rounded bg-slate-700 hover:bg-slate-600">
              <span x-text="showGamesExpanded ? 'Collapse' : 'Expand'"></span>
            </button>
            <button @click="showCatalog = true" class="px-3 py-1 rounded bg-slate-700 hover:bg-slate-600">
              Catalog
            </button>
          </div>
          <!-- Saved instances list -->
          <div
            :class="showGamesExpanded ? 'mt-2 flex-1 overflow-auto space-y-2' : 'mt-2 space-y-2 max-h-60 overflow-auto'">

            <template x-for="(inst, idx) in gameInstances" :key="inst.id">
              <div class="flex justify-between items-center bg-slate-800/40 p-2 rounded">
                <div class="flex flex-col">
                  <span class="text-sm font-mono text-gray-200" x-text="inst.id"></span>
                  <span class="text-sm text-gray-400" x-text="inst.game || '(no game)'"></span>
                  <span class="text-xs text-gray-500"
                    x-text="inst.player ? ('assigned: ' + inst.player) : 'unassigned'"></span>
                </div>
                <div>
                  <button @click="() => { gameInstances.splice(idx,1); saveInstances(); }"
                    class="text-xs px-2 py-1 rounded bg-red-600 hover:bg-red-500">Remove</button>
                </div>
              </div>
            </template>
          </div>

          <!-- Add new instance form -->
          <div class="mt-4 p-3 bg-slate-800/40 rounded">
            <h3 class="text-sm text-gray-300 mb-2">Add New Instance</h3>
            <div class="flex items-center gap-2">
              <input class="bg-slate-700 rounded px-2 py-1 text-sm w-48" type="text" placeholder="Instance ID"
                x-model="newInstance.id" />
              <select x-model="newInstance.game" @change="autofillId()" class="bg-slate-700 rounded px-2 py-1 text-sm max-w-[12rem]">
                <option value="">-- select file --</option>
                <template x-for="f in gamesList" :key="f">
                  <option :value="f" x-text="f"></option>
                </template>
              </select>
              <button @click="addInstance()" class="px-3 py-1 rounded bg-green-600 hover:bg-green-500 text-sm">
                Add
              </button>
            </div>
          </div>
<<<<<<< HEAD

          <div class="mt-3 flex gap-2 items-center">
            <div class="flex gap-2 items-center">
              <button @click="showCatalog = true" class="px-3 py-1 rounded bg-slate-700 hover:bg-slate-600">
                Catalog
              </button>
              <button @click="setupGameMode()" class="px-3 py-1 rounded bg-slate-700 hover:bg-slate-600">
                Set up game mode
              </button>
            </div>
          </div>
        </section>
      </template>

      <!-- Plugins -->
      <section
        :class="showPluginsExpanded ? 'flex-1 flex flex-col bg-card border border-white/10 p-4 rounded-lg shadow' : 'bg-card border border-white/10 p-4 rounded-lg shadow'"
        class="transition-all">
        <div class="flex justify-between items-center">
          <h2 class="text-sm text-gray-400">Plugins</h2>
          <button @click="toggleSection('plugins')" class="text-xs px-2 py-1 rounded bg-slate-700 hover:bg-slate-600">
            <span x-text="showPluginsExpanded ? 'Collapse' : 'Expand'"></span>
          </button>
        </div>
        
        <div :class="showPluginsExpanded ? 'mt-2 flex-1 overflow-auto space-y-2' : 'mt-2 space-y-2 max-h-40 overflow-auto'">
          <template x-for="(plugin, name) in plugins" :key="name">
            <div class="flex justify-between items-center bg-slate-800/40 p-2 rounded">
              <div class="flex-1">
                <div class="flex items-center gap-2">
                  <span class="text-sm font-medium" x-text="plugin.name"></span>
                  <span class="text-xs px-2 py-0.5 rounded-full font-semibold"
                    :class="plugin.status === 'enabled' ? 'bg-green-400 text-black' : plugin.status === 'error' ? 'bg-red-400 text-black' : 'bg-slate-600 text-gray-300'"
                    x-text="plugin.status"></span>
                </div>
                <div class="text-xs text-gray-400" x-text="plugin.description || 'No description'"></div>
                <div class="text-xs text-gray-500" x-text="'v' + (plugin.version || '1.0.0') + ' by ' + (plugin.author || 'Unknown')"></div>
              </div>
              <div class="flex gap-1">
                <button @click="togglePlugin(name, !plugin.enabled)" 
                  :disabled="loadingAction === 'plugin:' + name"
                  class="text-xs px-2 py-1 rounded transition-colors"
                  :class="plugin.enabled ? 'bg-orange-500 hover:bg-orange-400 text-black' : 'bg-green-500 hover:bg-green-400 text-black'"
                  x-text="plugin.enabled ? 'Disable' : 'Enable'">
                </button>
              </div>
            </div>
          </template>
          
          <div x-show="Object.keys(plugins).length === 0" class="text-sm text-gray-500 text-center py-4">
            No plugins found. Upload a plugin to get started.
          </div>
        </div>

        <div class="mt-3 flex gap-2 items-center">
          <input type="file" id="plugin-upload" accept=".lua" class="hidden" @change="uploadPlugin($event)">
          <button @click="document.getElementById('plugin-upload').click()" 
            class="px-3 py-1 rounded bg-blue-600 hover:bg-blue-500 text-sm">
            Upload Plugin
          </button>
          <button @click="refreshPlugins()" class="px-3 py-1 rounded bg-slate-700 hover:bg-slate-600 text-sm">
            Refresh
          </button>
        </div>
      </section>

      <!-- Logs -->
=======
        </section>
      </template>

      <!-- Logs -->
>>>>>>> 57739548
      <section class="bg-card border border-white/10 p-4 rounded-lg shadow">
        <h2 class="text-sm text-gray-400">Logs</h2>
        <div class="mt-2 bg-[#02101a] p-3 rounded h-96 overflow-auto text-sm space-y-1">
          <template x-for="log in logs" :key="log.id">
            <div>
              <span class="text-gray-500" x-text="log.time"></span>
              <span class="ml-2" x-text="log.message"></span>
            </div>
          </template>
        </div>
      </section>
    </div>
  </main>

  <!-- Toast -->
  <div x-show="toast" x-transition class="fixed bottom-4 right-4 bg-slate-800 text-white px-4 py-2 rounded shadow"
    x-text="toast"></div>

  <!-- Catalog Modal -->
  <div x-show="showCatalog" x-transition class="fixed inset-0 z-50 flex items-center justify-center bg-black/60">
    <div class="bg-card rounded-lg w-11/12 max-w-3xl p-4">
      <div class="flex justify-between items-center mb-3">
        <h3 class="text-lg font-bold">Main Games (Catalog)</h3>
        <div class="flex gap-2">
          <button @click="showCatalog = false" class="px-3 py-1 rounded bg-slate-700 hover:bg-slate-600">Close</button>
        </div>
      </div>
      <p class="text-xs text-gray-500 mb-2">Catalog of game files and any extra files clients should also download.</p>
      <div class="space-y-2 max-h-72 overflow-auto mb-3">
        <template x-for="(g, idx) in mainGames" :key="idx">
          <div class="bg-slate-800/40 p-2 rounded flex items-start justify-between gap-2">
            <div class="flex-1">
              <div class="text-sm font-medium" x-text="g.file"></div>
              <div class="text-xs text-gray-400"
                x-text="g.extra_files && g.extra_files.length ? ('extra: ' + g.extra_files.join(', ')) : 'no extra files'">
              </div>
            </div>
            <div class="flex gap-2">
              <button @click="removeMainEntry(idx)"
                class="px-2 py-1 rounded bg-red-600 hover:bg-red-500 text-xs">Remove</button>
            </div>
          </div>
        </template>
      </div>

      <div class="border-t border-white/5 pt-3">
        <div class="flex items-center gap-2">
          <div class="flex-1">
            <label class="block text-xs text-gray-400 mb-1">Primary file</label>
            <select x-model="newMain.primary" @change="newMain._dirtyPrimary = true"
              class="w-full bg-slate-700 rounded px-2 py-1 text-sm">
              <option value="">-- select file --</option>
              <template x-for="f in availableFiles()" :key="f">
                <option :value="f" x-text="f"></option>
              </template>
            </select>
          </div>
          <div class="w-36">
            <label class="block text-xs text-gray-400 mb-1">Extras</label>
            <select x-model="newMain.extras" multiple @change="newMain._dirtyExtras = true"
              class="w-full bg-slate-700 rounded px-2 py-1 text-sm">
              <template x-for="f in availableFiles(true)" :key="f">
                <option :value="f" x-text="f"></option>
              </template>
            </select>
          </div>
        </div>
        <div class="mt-2 flex gap-2">
          <button @click="addMainEntry()" :disabled="!newMain.primary"
            class="px-3 py-1 rounded bg-slate-700 hover:bg-slate-600">Add</button>
          <button @click="saveMainGames(); showCatalog = false"
            class="px-3 py-1 rounded bg-slate-700 hover:bg-slate-600">Save Catalog</button>
          <button @click="refreshFilesList(); refreshMainGames()"
            class="px-3 py-1 rounded bg-slate-700 hover:bg-slate-600">Refresh Files</button>
        </div>
      </div>
    </div>
  </div>

  <script>
    function app() {
      return {
        // accordion state: only one of games or saves can be expanded at once
        showGamesExpanded: false,
        showSavesExpanded: false,
        showPluginsExpanded: false,
        loaded: false,
        state: { running: false, games: [], players: {} },
        // UI-managed list of game instances for CRUD
        gameInstances: [],
        // --- NEW: Form state for adding a new instance ---
        newInstance: { id: "", game: "" },
        showCatalog: false,
        // main catalog and available files under /files
        mainGames: [],
        files: [],
        plugins: {},
        newMain: { primary: "", extras: [] },
        saves: {},
        logs: [],
        interval: { min: null, max: null },
        loadingAction: null,
        toast: "",
        selectedGames: [],
        ws: null, // store websocket instance
        sessionButtons: [
          { label: "Start", path: "/api/start", class: "bg-green-500 text-black" },
          { label: "Pause", path: "/api/pause", class: "bg-slate-700" },
          { label: "Do Swap", path: "/api/do_swap", class: "bg-slate-700" },
          { label: "Auto Swaps", path: "/api/toggle_swaps", class: "bg-slate-700" },
          { label: "Clear Saves", path: "/api/clear_saves", class: "bg-orange-500 text-black" },
          { label: "Reset", path: "/api/reset", class: "bg-slate-700" },
        ],
        get lastUpdated() {
          return this.state.updated_at
            ? new Date(this.state.updated_at).toLocaleString()
            : "--";
        },
        get intervalDisplay() {
          return this.state.min_interval_secs && this.state.max_interval_secs
            ? `${this.state.min_interval_secs} - ${this.state.max_interval_secs}`
            : "--";
        },
        // nowMs is kept up-to-date at display refresh rate for smooth animations
        nowMs: Date.now(),
        // legacy second-resolution 'now' for other logic still expecting seconds
        get now() { return Math.floor(this.nowMs / 1000); },
        // percent 0-100 of progress until next swap (0 = just swapped, 100 = swap due)
        get swapProgressPercent() {
          if (!this.state || !this.state.next_swap_at) return 0;
          // Use milliseconds for smoother progress
          const nextMs = this.state.next_swap_at * 1000;
          // Determine interval length in ms. Use max_interval if available else min or default 1s
          const intervalSecs = this.state.max_interval_secs || this.state.min_interval_secs || 1;
          const intervalMs = intervalSecs * 1000;
          const remainingMs = nextMs - this.nowMs;
          if (remainingMs <= 0) return 100;
          const elapsedMs = intervalMs - remainingMs;
          const pct = Math.max(0, Math.min(100, (elapsedMs / intervalMs) * 100));
          return pct;
        },
        get nextSwapDisplay() {
          if (!this.state.next_swap_at) return "--";
          const diff = this.state.next_swap_at - this.now; // seconds until swap
          if (diff <= 0) return "Due";
          // Format as H:MM:SS or M:SS depending on length
          const hrs = Math.floor(diff / 3600);
          const mins = Math.floor((diff % 3600) / 60);
          const secs = diff % 60;
          const pad = (n) => (n < 10 ? '0' + n : '' + n);
          if (hrs > 0) return `${hrs}:${pad(mins)}:${pad(secs)}`;
          return `${mins}:${pad(secs)}`;
        },
        get intervalValid() {
          return (
            this.interval.min > 0 &&
            this.interval.max > 0 &&
            this.interval.min <= this.interval.max
          );
        },
        // unified games list used for displaying file options in the UI.
        get gamesList() {
          if (this.mainGames && this.mainGames.length) return this.mainGames.map(e => e.file).filter(Boolean);
          if (this.files && this.files.length) return this.files.slice();
          if (this.state && Array.isArray(this.state.games)) return this.state.games.slice();
          return [];
        },
        // helper to list available instances for selection (id + game)
        get instancesList() {
          return (this.gameInstances || []).map(i => ({ id: i.id, game: i.game }));
        },
        get intervalError() {
          if (!this.interval.min || !this.interval.max)
            return "Both values required";
          if (this.interval.min <= 0 || this.interval.max <= 0)
            return "Values must be positive";
          if (this.interval.min > this.interval.max)
            return "Min cannot be greater than Max";
          return "";
        },
        // generate a simple v4 uuid for new instances
        uuidv4() {
          if (window.crypto && crypto.getRandomValues) {
            const buf = new Uint8Array(16);
            crypto.getRandomValues(buf);
            // set version bits
            buf[6] = (buf[6] & 0x0f) | 0x40;
            buf[8] = (buf[8] & 0x3f) | 0x80;
            const toHex = (b) => ('0' + b.toString(16)).slice(-2);
            return `${toHex(buf[0])}${toHex(buf[1])}${toHex(buf[2])}${toHex(buf[3])}-${toHex(buf[4])}${toHex(buf[5])}-${toHex(buf[6])}${toHex(buf[7])}-${toHex(buf[8])}${toHex(buf[9])}-${toHex(buf[10])}${toHex(buf[11])}${toHex(buf[12])}${toHex(buf[13])}${toHex(buf[14])}${toHex(buf[15])}`;
          }
          // fallback
          return 'id-' + Math.random().toString(36).slice(2, 10) + Date.now().toString(36);
        },
        async init() {
          if (this.loaded) return;
          this.loaded = true;
          await this.refreshFilesList();
          await this.refreshMainGames();
          await this.refreshPlugins();
          this.startWS();
          // load server mode
          this.fetchMode();
          await this.refreshState();
          // keep server state refreshed periodically
          setInterval(() => this.refreshState(), 5000);
          // start a high-resolution animation loop to update nowMs for smooth progress
          const rafTick = () => {
            this.nowMs = Date.now();
            // continue the loop
            // If a swap is due, call pausedRefreshState() once. Use _swapDueHandled
            // to avoid repeated calls while the RAF loop runs at high frequency.
            if (this.state && this.state.next_swap_at && this.nowMs / 1000 >= this.state.next_swap_at) {
              if (!this._swapDueHandled) {
                this._swapDueHandled = true;
                this.pausedRefreshState(700);
              }
            } else {
              // reset the flag when we're not currently past the swap time so
              // the next swap event can trigger the handler again
              this._swapDueHandled = false;
            }
            this._rafId = requestAnimationFrame(rafTick);
          };
          // start the loop
          this._rafId = requestAnimationFrame(rafTick);
          // cleanup on unload
          window.addEventListener('beforeunload', () => {
            if (this._rafId) cancelAnimationFrame(this._rafId);
          });
        },
        async pausedRefreshState(ms) {
          await window.sleep(ms);
          await this.refreshState();
        },
        log(msg) {
          this.logs.unshift({
            id: Date.now() + Math.random(), // unique key
            time: new Date().toLocaleTimeString(),
            message: msg,
          });
          if (this.logs.length > 200) this.logs.pop();
        },
        async refreshState() {
          try {
            const r = await fetch("/state.json");
            const envelope = await r.json();
            const st = envelope && envelope.state ? envelope.state : envelope;

            this.state = this.state || {};

            // --- 1) main_games ---
            if (st.main_games && Array.isArray(st.main_games)) {
              const normalized = st.main_games.map((e) => ({
                file: e.file,
                extra_files: e.extra_files || [],
              }));
              if (JSON.stringify(normalized) !== JSON.stringify(this.mainGames)) {
                this.mainGames = normalized;
              }
            }

            // --- 2) games list ---
            let effectiveGames = [];
            if (!st.games || st.games.length === 0) {
              if (this.mainGames && this.mainGames.length) {
                effectiveGames = this.mainGames.map((e) => e.file).filter(Boolean);
              } else {
                effectiveGames = (st.games && st.games.length)
                  ? st.games.slice()
                  : (this.files || []).slice();
              }
            } else {
              effectiveGames = st.games.slice();
            }
            if (
              JSON.stringify(effectiveGames) !==
              JSON.stringify(this.state.games || [])
            ) {
              this.state.games = effectiveGames;
              this.selectedGames = Array.isArray(this.state.games)
                ? this.state.games.slice()
                : [];
            }

            const playerNameByInstanceId = Object.fromEntries(
              Object.entries(st.players || {}).map(([name, p]) => [p.instance_id, name])
            );

            // --- 2b) game_instances (merge by id) ---
            if (st.game_instances && Array.isArray(st.game_instances)) {
              const newMap = Object.fromEntries(
                st.game_instances.map((i) => [
                  i.id,
                  { id: i.id, game: i.game || "", player: playerNameByInstanceId[i.id] || "", _saved: true },
                ])
              );

              const oldMap = Object.fromEntries(
                (this.gameInstances || []).map((i) => [i.id, i])
              );

              // merge server instances into oldMap
              for (const [id, newInst] of Object.entries(newMap)) {
                if (!oldMap[id]) {
                  oldMap[id] = newInst;
                } else {
                  oldMap[id] = {
                    ...oldMap[id],
                    id: oldMap[id]._dirtyId ? oldMap[id].id : newInst.id,
                    game: oldMap[id]._dirtyGame ? oldMap[id].game : newInst.game,
                    player: playerNameByInstanceId[id] || "",
                    _saved: true,
                  };
                }
              }

              // keep unsaved instances (those with _saved === false) locally
              // before potentially deleting stale saved ones from the server
              for (const inst of this.gameInstances) {
                if (!inst._saved) {
                  oldMap[inst.id] = inst;
                }
              }

              // remove stale instances (only for saved ones, since unsaved are handled above)
              for (const id of Object.keys(oldMap)) {
                if (oldMap[id]._saved && !newMap[id]) {
                  delete oldMap[id];
                }
              }

              this.gameInstances = Object.values(oldMap);
            }

            // --- 3) players (merge by name, preserve selectedGame) ---
            if (st.players && typeof st.players === "object") {
              const uiPlayers = {};
              for (const [name, p] of Object.entries(st.players)) {

                const newP = {
                  name,
                  instance_id: p.instance_id || "",
                  connected: p.connected || false,
                  has_files: p.has_files || p.hasFiles || false,
                  ping_ms: p.ping_ms || p.pingMs || p.PingMs || 0,
                  game: p.game || "",
                };

                // merge with old player if exists
                if (this.state.players && this.state.players[name]) {
                  uiPlayers[name] = {
                    ...newP,
                    selectedGame: this.state.players[name]._dirtySelected
                      ? this.state.players[name].selectedGame
                      : (this.state.players[name].selectedGame || ""),
                    _dirtySelected: this.state.players[name]._dirtySelected || false,
                  };
                } else {
                  uiPlayers[name] = { ...newP, selectedGame: "", _dirtySelected: false };
                }
              }

              // remove stale players
              if (this.state.players) {
                for (const name of Object.keys(this.state.players)) {
                  if (!uiPlayers[name]) delete this.state.players[name];
                }
              }

              this.state.players = uiPlayers;
            }

            // --- 4) other top-level keys ---
            for (const [k, v] of Object.entries(st)) {
              if (["main_games", "games", "players", "game_instances"].includes(k))
                continue;
              if (JSON.stringify(this.state[k]) !== JSON.stringify(v)) {
                this.state[k] = v;
              }
            }

            // --- 5) intervals ---
            const minSecs = st.min_interval_secs || 0;
            const maxSecs = st.max_interval_secs || 0;
            if (!this.interval._dirtyMin && this.interval.min !== minSecs) {
              this.interval.min = minSecs;
            }
            if (!this.interval._dirtyMax && this.interval.max !== maxSecs) {
              this.interval.max = maxSecs;
            }

            if (!this.state._dirtyMode && st.mode) this.state.mode = st.mode;
          } catch (e) {
            this.log("state fetch error: " + e.message);
          }
        },
        async fetchMode() {
          try {
            const r = await fetch('/api/mode');
            if (!r.ok) return;
            const js = await r.json();
            if (js && js.mode) this.state.mode = js.mode;
          } catch (e) {
            this.log('mode fetch err: ' + e.message);
          }
        },

        async setMode(mode) {
          try {
            const res = await fetch('/api/mode', { method: 'POST', headers: { 'Content-Type': 'application/json' }, body: JSON.stringify({ mode }) });
            if (res.ok) {
              this.state._dirtyMode = false;
              this.toast = 'Mode updated';
              setTimeout(() => this.toast = '', 1500);
            }
          } catch (e) {
            this.log('mode set err: ' + e.message);
          }
        },
        async trigger(path) {
          this.loadingAction = path;
          try {
            const r = await fetch(path, { method: "POST" });
            if (r.ok) {
              const contentType = r.headers.get("content-type");
              if (contentType && contentType.includes("application/json")) {
                // The server may return either a full state JSON (new state)
                // or an action result like {status: "partial_failure", results: ..., download_results: ...}.
                const body = await r.json();
                // Heuristic: if body has players or updated_at, treat it as full state and replace.
                if (body && (body.players || body.updated_at || Array.isArray(body.games))) {
                  this.state = body;
                  this.interval.min = this.state.min_interval_secs || 0;
                  this.interval.max = this.state.max_interval_secs || 0;
                } else {
                  // Action-style response. Keep the UI state intact and log results.
                  // Backwards-compat: some endpoints return {status: 'partial_failure', results: [...], download_results: [...]}
                  if (body.status) {
                    if (body.status === 'partial_failure') {
                      this.log(`${path} partial failure`);
                      // Prefer the newer key swap_results but fall back to results
                      const results = body.swap_results || body.results || [];
                      const dl = body.download_results || [];
                      this.log(`swap results: ${JSON.stringify(results)}`);
                      if (dl && dl.length) this.log(`download results: ${JSON.stringify(dl)}`);
                    } else if (body.status === 'ok') {
                      this.log(`${path} OK`);
                    } else {
                      this.log(`${path} status: ${body.status}`);
                    }
                  } else {
                    // unknown action response; just log it
                    this.log(`${path} response: ${JSON.stringify(body)}`);
                  }
                  // After handling an action response, refresh the canonical state from server
                  await this.refreshState();
                }
              } else {
                this.log(`${path} OK`);
                await this.refreshState();
              }
              this.toast = "Action successful";
            } else {
              this.log(`${path} FAIL`);
              this.toast = "Action failed";
            }
            setTimeout(() => (this.toast = ""), 2000);
          } catch (e) {
            this.log("err " + e.message);
          } finally {
            this.loadingAction = null;
          }
        },
        async refreshFilesList() {
          try {
            const r = await fetch('/files/list.json');
            const raw = await r.json();
            // normalize to array of filename strings (server returns {name,size})
            this.files = (raw || []).map(f => {
              if (!f) return '';
              if (typeof f === 'string') return f;
              return f.name || f.Name || '';
            }).filter(Boolean);
          } catch (e) {
            this.log('files list error: ' + e.message);
          }
        },
        async refreshMainGames() {
          try {
            const r = await fetch('/api/games');
            if (r.ok) {
              const body = await r.json();
              // body may be legacy array or new object; normalize
              if (Array.isArray(body)) {
                this.mainGames = [];
                this.state.games = body;
                // sync selected games to match the server-provided games
                this.selectedGames = Array.isArray(this.state.games) ? this.state.games.slice() : [];
              } else {
                this.mainGames = body.main_games || [];
                this.state.games = body.games || this.state.games;
                // sync selected games if body provided games
                if (Array.isArray(body.games)) this.selectedGames = body.games.slice();
              }
            }
          } catch (e) {
            this.log('refresh main games err: ' + e.message);
          }
        },

        // availableFiles(allowUsedInPrimaryOnly=false)
        // returns filenames from this.files that are not already used as a primary file
        // or extra file in the catalog. If allowUsedInPrimaryOnly is true, then
        // the primary file may be included but extras will exclude any files used
        // as a primary elsewhere.
        availableFiles(allowExtras) {
          // Build a set of files used as primary or extras anywhere in the catalog
          const usedAnywhere = new Set();
          for (const e of this.mainGames) {
            if (e.file) usedAnywhere.add(e.file);
            if (e.extra_files) for (const ex of e.extra_files) usedAnywhere.add(ex);
          }
          if (allowExtras) {
            // For extras dropdown: exclude any file used anywhere (primary or extra)
            // and also exclude the currently selected primary so it's not chosen as its own extra.
            return this.files.filter(f => {
              if (!f) return false;
              if (this.newMain && this.newMain.primary && f === this.newMain.primary) return false;
              return !usedAnywhere.has(f);
            });
          }
          // For primary dropdown: exclude files already used anywhere as primary or extra
          return this.files.filter(f => f && !usedAnywhere.has(f));
        },

        addMainEntry() {
          if (!this.newMain.primary) return;
          const entry = { file: this.newMain.primary, extra_files: Array.isArray(this.newMain.extras) ? this.newMain.extras.slice() : [] };
          // ensure not duplicating primary
          if (this.mainGames.some(e => e.file === entry.file)) {
            this.log('file already in catalog');
            return;
          }
          this.mainGames.push(entry);
          this.newMain.primary = '';
          this.newMain.extras = [];
        },

        removeMainEntry(idx) {
          this.mainGames.splice(idx, 1);
        },

        async saveMainGames() {
          try {
            const payload = { main_games: this.mainGames, game_instances: this.gameInstances };
            const res = await fetch('/api/games', { method: 'POST', headers: { 'Content-Type': 'application/json' }, body: JSON.stringify(payload) });
            if (res.ok) {
              this.log('main games saved');
              this.newMain._dirtyPrimary = false;
              this.newMain._dirtyExtras = false;
              await this.refreshMainGames();
            } else {
              this.log('save main games failed');
            }
          } catch (e) {
            this.log('save main err: ' + e.message);
          }
        },
        async saveGames() {
          try {
            // Legacy compatibility: save selected games into server.games
            const res = await fetch("/api/games", {
              method: "POST",
              headers: { "Content-Type": "application/json" },
              body: JSON.stringify({ games: this.selectedGames }),
            });
            if (res.ok) this.log("games saved");
            await this.refreshState();
          } catch (e) {
            this.log("save games err " + e.message);
          }
        },

        // --- NEW: Add Instance Logic ---
        addInstance() {
          if (!this.newInstance.id || !this.newInstance.game) {
            this.log("Please enter both Instance ID and Game file.");
            return;
          }
          const newInst = {
            id: this.newInstance.id,
            game: this.newInstance.game,
            player: "" // New instances don't have assigned players initially
          };
          this.gameInstances.push(newInst); // Add to UI list immediately
          this.saveInstances(); // Persist to server
          this.newInstance = { id: "", game: "" }; // Reset the form
        },

        autofillId() {
          if (this.newInstance.game) {
            // Generate ID from game filename: remove extension and sanitize
            const base = this.newInstance.game.replace(/\.[^/.]+$/, ""); // remove extension
            this.newInstance.id = base.replace(/[^a-zA-Z0-9]/g, "_").toLowerCase(); // sanitize
          } else {
            this.newInstance.id = "";
          }
        },

        async saveInstances() {
          try {
            // Ensure all instances are marked as saved when we attempt to save
            this.gameInstances.forEach(i => {
              if (!i._saved) i._saved = true;
            });
            const payload = { main_games: this.mainGames, game_instances: this.gameInstances };
            const res = await fetch('/api/games', { method: 'POST', headers: { 'Content-Type': 'application/json' }, body: JSON.stringify(payload) });
            if (res.ok) {
              this.log('instances saved');
              // Clear dirty flags after successful save
              this.gameInstances.forEach(i => {
                i._dirtyId = false;
                i._dirtyGame = false;
              });
              await this.refreshState(); // Refresh to get server-assigned player/state
            } else {
              this.log('save instances failed');
            }
          } catch (e) {
            this.log('save instances err: ' + e.message);
          }
        },

        async saveInterval() {
          if (!this.intervalValid) {
            this.log("Invalid interval values");
            return;
          }
          try {
            const res = await fetch("/api/interval", {
              method: "POST",
              headers: { "Content-Type": "application/json" },
              body: JSON.stringify({
                min_interval_secs: this.interval.min,
                max_interval_secs: this.interval.max,
              }),
            });
            if (res.ok) {
              const state = await res.json();
              this.state = state;
              this.interval.min = this.interval.min || 0;
              this.interval.max = this.interval.max || 0;
              this.interval._dirtyMin = false;
              this.interval._dirtyMax = false;
              this.log("interval saved");
            }
          } catch (e) {
            this.log("save interval err " + e.message);
          }
        },
        async swapPlayer(player, instanceIDOrGame) {
          if (!instanceIDOrGame) return;
          this.loadingAction = "swap:" + player;
          try {
            // If server is in sync mode, send {player, game}, otherwise send {player, instance_id}
            const payload = this.state && this.state.mode === 'sync'
              ? { player, game: instanceIDOrGame }
              : { player, instance_id: instanceIDOrGame };
            const res = await fetch("/api/swap_player", {
              method: "POST",
              headers: { "Content-Type": "application/json" },
              body: JSON.stringify(payload),
            });
            if (res.ok) {
              const contentType = res.headers.get('content-type');
              if (contentType && contentType.includes('application/json')) {
                const body = await res.json();
                if (body && (body.players || body.updated_at || Array.isArray(body.games))) {
                  this.state = body;
                } else {
                  // action-style response
                  if (body.status) {
                    this.log(`/api/swap_player status: ${body.status}`);
                    const results = body.swap_results || body.results || [];
                    if (results.length) this.log(`swap_player results: ${JSON.stringify(results)}`);
                    const dl = body.download_results || [];
                    if (dl && dl.length) this.log(`download results: ${JSON.stringify(dl)}`);
                  } else {
                    this.log(`/api/swap_player response: ${JSON.stringify(body)}`);
                  }
                }
              }
            }
          } catch (e) {
            this.log("swap_player err " + e.message);
          } finally {
            this.loadingAction = null;
            if (this.state.players[player]) {
              this.state.players[player]._dirtySelected = false;
            }
            await this.pausedRefreshState(100);
          }
        },
        async swapAll(game) {
          if (!game) return;
          this.loadingAction = "swapAll:" + game;
          try {
            const res = await fetch("/api/swap_all_to_game", {
              method: "POST",
              headers: { "Content-Type": "application/json" },
              body: JSON.stringify({ game }),
            });
            if (res.ok) {
              const contentType = res.headers.get('content-type');
              if (contentType && contentType.includes('application/json')) {
                const body = await res.json();
                if (body && (body.players || body.updated_at || Array.isArray(body.games))) {
                  this.state = body;
                } else {
                  if (body.status) {
                    this.log(`/api/swap_all_to_game status: ${body.status}`);
                    const results = body.swap_results || body.results || [];
                    if (results.length) this.log(`swap_all results: ${JSON.stringify(results)}`);
                    const dl = body.download_results || [];
                    if (dl && dl.length) this.log(`download results: ${JSON.stringify(dl)}`);
                  } else {
                    this.log(`/api/swap_all_to_game response: ${JSON.stringify(body)}`);
                  }
                  await this.refreshState();
                }
              } else {
                await this.refreshState();
              }
            }
          } catch (e) {
            this.log("swap_all err " + e.message);
          } finally {
            this.loadingAction = null;
          }
        },
        async removePlayer(player) {
          if (!player) return;
          if (!confirm(`Remove player '${player}' from session? This will disconnect them.`)) return;
          this.loadingAction = 'remove:' + player;
          try {
            const res = await fetch('/api/remove_player', {
              method: 'POST',
              headers: { 'Content-Type': 'application/json' },
              body: JSON.stringify({ player })
            });
            if (res.ok) {
              const body = await res.json().catch(() => null);
              this.log(`remove_player: ${player}`);
              await this.refreshState();
            } else {
              this.log(`/api/remove_player failed for ${player}`);
            }
          } catch (e) {
            this.log('remove_player err ' + e.message);
          } finally {
            this.loadingAction = null;
          }
        },
        async messagePlayer(player) {
          if (!player) return;
          const message = prompt(`Send message to ${player}:`);
          if (!message) return;
          this.loadingAction = 'message:' + player;
          try {
            const res = await fetch('/api/message_player', {
              method: 'POST',
              headers: { 'Content-Type': 'application/json' },
              body: JSON.stringify({ player, message })
            });
            if (res.ok) {
              const body = await res.json().catch(() => null);
              this.log(`message sent to ${player}: "${message}"`);
            } else {
              this.log(`/api/message_player failed for ${player}`);
            }
          } catch (e) {
            this.log('message_player err ' + e.message);
          } finally {
            this.loadingAction = null;
          }
        },
        async messageAll() {
          const message = prompt('Send message to all players:');
          if (!message) return;
          this.loadingAction = 'message_all';
          try {
            const res = await fetch('/api/message_all', {
              method: 'POST',
              headers: { 'Content-Type': 'application/json' },
              body: JSON.stringify({ message })
            });
            if (res.ok) {
              const body = await res.json().catch(() => null);
              this.log(`message sent to all players: "${message}"`);
              if (body && body.results) {
                this.log(`message results: ${JSON.stringify(body.results)}`);
              }
            } else {
              this.log('/api/message_all failed');
            }
          } catch (e) {
            this.log('message_all err ' + e.message);
          } finally {
            this.loadingAction = null;
          }
        },
        startWS() {
          if (this.ws && this.ws.readyState <= 1) {
            // already open or connecting
            return;
          }
          try {
            this.ws = new WebSocket(
              (location.protocol === "https:" ? "wss://" : "ws://") +
              location.host +
              "/ws"
            );
            this.ws.onopen = () => this.log("ws open");
            this.ws.onclose = () => {
              this.log("ws closed");
              setTimeout(() => this.startWS(), 3000);
            };
            this.ws.onmessage = (ev) => {
              try {
                const d = JSON.parse(ev.data);
                if (d.cmd === "games_update") {
                  // server pushed updated games/main_games; refresh UI state and available files
                  this.refreshFilesList();
                  this.refreshMainGames();
                  this.refreshState();
                } else {
                  this.log("msg " + ev.data);
                }
              } catch (e) {
                this.log(ev.data);
              }
            };
          } catch (e) {
            this.log("ws start error: " + e.message);
          }
        },
        // Toggle a game in the sync-mode selection list and persist immediately
        async toggleSyncGame(game, checked) {
          if (!this.selectedGames || !Array.isArray(this.selectedGames)) this.selectedGames = [];
          if (checked) {
            if (!this.selectedGames.includes(game)) this.selectedGames.push(game);
          } else {
            this.selectedGames = this.selectedGames.filter(g => g !== game);
          }
          // Immediately persist via POST /api/games using legacy shape { games: [...] }
          try {
            const res = await fetch('/api/games', {
              method: 'POST',
              headers: { 'Content-Type': 'application/json' },
              body: JSON.stringify({ games: this.selectedGames }),
            });
            if (res.ok) {
              this.log('sync games updated');
              // refresh canonical state after small delay
              await this.pausedRefreshState(150);
            } else {
              this.log('failed to save sync games');
            }
          } catch (e) {
            this.log('toggleSyncGame err: ' + e.message);
          }
        },
        // toggle accordion sections; ensure mutual exclusivity
        toggleSection(name) {
          if (name === 'games') {
            this.showGamesExpanded = !this.showGamesExpanded;
            if (this.showGamesExpanded) {
              this.showSavesExpanded = false;
              this.showPluginsExpanded = false;
            }
          } else if (name === 'saves') {
            this.showSavesExpanded = !this.showSavesExpanded;
            if (this.showSavesExpanded) {
              this.showGamesExpanded = false;
              this.showPluginsExpanded = false;
            }
          } else if (name === 'plugins') {
            this.showPluginsExpanded = !this.showPluginsExpanded;
            if (this.showPluginsExpanded) {
              this.showGamesExpanded = false;
              this.showSavesExpanded = false;
            }
          }
          // small timeout to allow layout changes then refresh scrollable lists if needed
          setTimeout(() => {
            // nothing heavy here; future hooks could recalc virtual lists
          }, 100);
        },

        // Plugin management functions
        async refreshPlugins() {
          try {
            const res = await fetch('/api/plugins');
            if (res.ok) {
              const body = await res.json();
              this.plugins = body.plugins || {};
            }
          } catch (e) {
            this.log('refresh plugins err: ' + e.message);
          }
        },

        async togglePlugin(name, enable) {
          const action = enable ? 'enable' : 'disable';
          this.loadingAction = 'plugin:' + name;
          try {
            const res = await fetch(`/api/plugins/${name}/${action}`, { method: 'POST' });
            if (res.ok) {
              this.log(`Plugin ${name} ${action}d`);
              await this.refreshPlugins();
            } else {
              this.log(`Failed to ${action} plugin ${name}`);
            }
          } catch (e) {
            this.log(`Plugin ${action} err: ` + e.message);
          } finally {
            this.loadingAction = null;
          }
        },

        async uploadPlugin(event) {
          const file = event.target.files[0];
          if (!file) return;

          this.loadingAction = 'plugin-upload';
          try {
            const formData = new FormData();
            formData.append('plugin', file);
            
            const res = await fetch('/api/plugins/upload', {
              method: 'POST',
              body: formData
            });
            
            if (res.ok) {
              const message = await res.text();
              this.log(message);
              await this.refreshPlugins();
            } else {
              const error = await res.text();
              this.log('Plugin upload failed: ' + error);
            }
          } catch (e) {
            this.log('Upload error: ' + e.message);
          } finally {
            this.loadingAction = null;
            // Reset the file input
            event.target.value = '';
          }
        },
      };
    }
  </script>
</body>

</html><|MERGE_RESOLUTION|>--- conflicted
+++ resolved
@@ -1,1319 +1,1309 @@
-<!doctype html>
-<html lang="en" class="h-full bg-background">
-
-<head>
-  <meta charset="utf-8" />
-  <title>BizShuffle Admin</title>
-  <meta name="viewport" content="width=device-width, initial-scale=1" />
-  <link href="https://fonts.googleapis.com/css2?family=Inter:wght@400;600;800&display=swap" rel="stylesheet" />
-  <script src="https://cdn.tailwindcss.com?plugins=forms,typography"></script>
-  <script>
-    // Global sleep helper: await sleep(ms)
-    window.sleep = (ms) => new Promise(resolve => setTimeout(resolve, ms));
-    tailwind.config = {
-      theme: {
-        extend: {
-          colors: { background: "#0f1724", card: "#071122" },
-        },
-      },
-    };
-  </script>
-  <script defer src="https://unpkg.com/alpinejs@3.12.0/dist/cdn.min.js"></script>
-</head>
-
-<body x-data="app()" x-init="init()" class="text-white font-inter h-full flex flex-col">
-  <!-- Top swap progress bar: thin indicator that fills to the right until next swap -->
-  <div class="fixed top-0 left-0 w-full h-1 z-50 pointer-events-none">
-    <div x-show="state.next_swap_at" class="h-full bg-white/10 w-full">
-      <!-- Use GPU-accelerated transform scaleX for smooth continuous updates -->
-      <div id="swap-progress" class="h-full origin-left" :style="'transform: scaleX(' + (swapProgressPercent / 100) + ')'
-          " style="transform-origin:left; will-change:transform; background-color: rgba(52,211,153,1);"
-        x-bind:class="(swapProgressPercent >= 95 ? 'bg-amber-400' : 'bg-green-400')"></div>
-    </div>
-  </div>
-  <!-- Main -->
-  <main class="mx-auto px-6 py-8 flex-1 grid gap-6 lg:grid-cols-3">
-    <!-- Sidebar (Session, Games, Saves) -->
-    <!-- changed to flex column so expanded accordion panels can grow to fill available vertical space -->
-    <div class="flex flex-col gap-6 h-full">
-      <!-- Session -->
-      <section class="bg-card border border-white/10 p-4 rounded-lg shadow">
-        <div class="flex justify-between items-center">
-          <div>
-            <p class="text-sm text-gray-400">Session</p>
-            <p class="text-lg font-bold" :class="state.running ? 'text-green-400' : 'text-red-400'"
-              x-text="state.running ? 'Running' : 'Stopped'"></p>
-            <p class="text-xs text-gray-500" x-text="'Updated: ' + lastUpdated"></p>
-          </div>
-          <div class="text-right">
-            <p class="text-sm text-gray-400">Next swap</p>
-            <p class="text-lg font-bold" x-text="nextSwapDisplay"></p>
-          </div>
-        </div>
-
-        <div class="mt-3">
-          <label class="block text-sm text-gray-300 mb-1">Mode</label>
-          <select x-model="state.mode" @change="state._dirtyMode = true; setMode(state.mode)"
-            class="px-2 py-1 rounded bg-slate-700">
-            <option value="sync">Sync swap (all same game)</option>
-            <option value="save">Save swap (per-player saves)</option>
-          </select>
-        </div>
-
-        <div class="mt-4 flex flex-wrap gap-2">
-          <template x-for="btn in sessionButtons" :key="btn.label">
-            <button @click="trigger(btn.path)" :disabled="loadingAction === btn.path"
-              class="px-3 py-1 rounded font-semibold transition transform"
-              :class="btn.path === '/api/toggle_swaps' ? (state.swap_enabled ? 'bg-emerald-400 text-black shadow-lg scale-105' : 'bg-slate-700') : btn.class"
-              :title="btn.path === '/api/toggle_swaps' ? (state.swap_enabled ? 'Swaps enabled' : 'Swaps disabled') : btn.label">
-              <span x-show="loadingAction !== btn.path" class="inline-flex items-center gap-2">
-                <span x-text="btn.label"></span>
-                <!-- small On/Off badge for the Toggle Swaps button -->
-                <template x-if="btn.path === '/api/toggle_swaps'">
-                  <span class="text-xs px-2 py-0.5 rounded-full font-semibold"
-                    :class="state.swap_enabled ? 'bg-white/90 text-black' : 'bg-slate-800 text-gray-300'"
-                    x-text="state.swap_enabled ? 'On' : 'Off'"></span>
-                </template>
-              </span>
-              <span x-show="loadingAction === btn.path" class="inline-flex items-center gap-1">
-                <svg class="animate-spin h-4 w-4 text-white" xmlns="http://www.w3.org/2000/svg" fill="none"
-                  viewBox="0 0 24 24">
-                  <circle class="opacity-25" cx="12" cy="12" r="10" stroke="currentColor" stroke-width="4"></circle>
-                  <path class="opacity-75" fill="currentColor" d="M4 12a8 8 0 018-8v8H4z"></path>
-                </svg>
-                Working...
-              </span>
-            </button>
-          </template>
-        </div>
-
-        <!-- Interval -->
-        <div class="mt-6">
-          <label class="block text-sm text-gray-300 mb-1">Swap interval (secs)</label>
-          <p class="text-sm text-gray-400 mb-2" x-text="intervalDisplay"></p>
-
-          <div class="flex flex-wrap items-center gap-3">
-            <input x-model.number="interval.min" @input="interval._dirtyMin = true" type="number" placeholder="min"
-              class="w-24 px-2 py-1 rounded bg-transparent border border-white/20 text-white" />
-            <input x-model.number="interval.max" @input="interval._dirtyMax = true" type="number" placeholder="max"
-              class="w-24 px-2 py-1 rounded bg-transparent border border-white/20 text-white" />
-            <button @click="saveInterval()" :disabled="!intervalValid"
-              class="px-4 py-1 rounded font-semibold transition"
-              :class="intervalValid ? 'bg-slate-700 hover:bg-slate-600' : 'bg-slate-800 text-gray-500 cursor-not-allowed'">
-              Save
-            </button>
-          </div>
-          <p class="text-xs text-red-400 mt-2" x-show="intervalError" x-text="intervalError"></p>
-        </div>
-      </section>
-    </div>
-
-    <div class="space-y-6 col-span-2">
-      <!-- Players -->
-      <section class="bg-card border border-white/10 p-4 rounded-lg shadow">
-        <div class="flex justify-between items-center mb-3">
-          <div>
-            <h2 class="text-sm text-gray-400">Players</h2>
-            <p class="text-xs text-gray-500">
-              Connected clients & current game
-            </p>
-          </div>
-          <div class="flex gap-2">
-            <button @click="messageAll()" class="px-3 py-1 rounded bg-blue-600 hover:bg-blue-500">
-              Message All
-            </button>
-            <button @click="refreshState()" class="px-3 py-1 rounded bg-slate-700 hover:bg-slate-600">
-              Refresh
-            </button>
-          </div>
-        </div>
-        <ul class="space-y-2">
-          <template x-for="(p, name) in state.players" :key="name">
-            <li class="flex flex-col sm:flex-row sm:items-center sm:justify-between gap-3 bg-slate-800/40 p-3 rounded">
-              <!-- Left side: player info -->
-              <div class="flex-1 min-w-0">
-                <div class="flex items-baseline gap-3">
-                  <strong class="truncate max-w-[10rem] sm:max-w-[14rem]" x-text="name"></strong>
-                  <div class="text-xs text-gray-400 truncate" x-text="p.game || '-'"></div>
-                  <div class="text-xs text-gray-400 truncate" x-text="p.instance_id || '-'"></div>
-                </div>
-
-                <div class="mt-1 flex flex-wrap items-center gap-2">
-                  <span class="text-xs px-2 py-0.5 rounded-full"
-                    :class="p.connected ? 'bg-green-500/20 text-green-400' : 'bg-red-500/20 text-red-400'"
-                    x-text="p.connected ? 'Connected' : 'Offline'"></span>
-                  <span class="text-xs px-2 py-0.5 rounded-full"
-                    :class="p.has_files ? 'bg-green-600/10 text-green-300' : 'bg-yellow-600/10 text-yellow-300'"
-                    x-text="p.has_files ? 'Has files' : 'Missing files'"></span>
-                  <span class="text-xs text-gray-400"
-                    x-text="p.ping_ms ? ('ping: ' + p.ping_ms + 'ms') : 'No ping'"></span>
-                </div>
-              </div>
-
-              <!-- Right side: controls -->
-              <div class="flex items-center gap-2 min-w-0">
-                <!-- If in sync mode, let user pick a game; otherwise pick an instance -->
-                <template x-if="state.mode === 'sync'">
-                  <select x-model="p.selectedGame" @change="p._dirtySelected = true"
-                    class="bg-slate-700 rounded text-sm max-w-[12rem] truncate">
-                    <option value="">-- select game --</option>
-                    <template x-for="g in state.games" :key="g">
-                      <option :value="g" x-text="g"></option>
-                    </template>
-                  </select>
-                </template>
-                <template x-if="state.mode !== 'sync'">
-                  <select x-model="p.selectedGame" @change="p._dirtySelected = true"
-                    class="bg-slate-700 rounded text-sm max-w-[12rem] truncate">
-                    <option value="">-- select instance --</option>
-                    <template x-for="inst in instancesList" :key="inst.id">
-                      <option :value="inst.id" x-text="inst.id + ' — ' + inst.game"></option>
-                    </template>
-                  </select>
-                </template>
-
-                <button @click="swapPlayer(name, p.selectedGame)"
-                  :disabled="!p.selectedGame || loadingAction === 'swap:' + name"
-                  class="px-2 py-1 rounded text-xs font-semibold transition whitespace-nowrap"
-                  :class="p.selectedGame ? 'bg-slate-700 hover:bg-slate-600' : 'bg-slate-800 text-gray-500 cursor-not-allowed'">
-                  Swap
-                </button>
-                <button @click="messagePlayer(name)"
-                  class="px-2 py-1 rounded text-xs font-semibold transition bg-blue-600 hover:bg-blue-500">
-                  Message
-                </button>
-                <button @click="removePlayer(name)"
-                  class="px-2 py-1 rounded text-xs font-semibold transition bg-red-600 hover:bg-red-500">
-                  Remove
-                </button>
-              </div>
-            </li>
-          </template>
-        </ul>
-      </section>
-
-      <!-- Games -->
-      <template x-if="state.mode === 'sync'">
-        <section
-          :class="showGamesExpanded ? 'flex-1 flex flex-col bg-card border border-white/10 p-4 rounded-lg shadow' : 'bg-card border border-white/10 p-4 rounded-lg shadow'"
-          class="transition-all">
-          <div class="flex justify-between items-center">
-            <h2 class="text-sm text-gray-400">Games</h2>
-            <button @click="toggleSection('games')" class="text-xs px-2 py-1 rounded bg-slate-700 hover:bg-slate-600">
-              <span x-text="showGamesExpanded ? 'Collapse' : 'Expand'"></span>
-            </button>
-            <button @click="showCatalog = true" class="px-3 py-1 rounded bg-slate-700 hover:bg-slate-600">
-              Catalog
-            </button>
-          </div>
-          <!-- Saved instances list -->
-          <div
-            :class="showGamesExpanded ? 'mt-2 flex-1 overflow-auto space-y-2' : 'mt-2 space-y-2 max-h-60 overflow-auto'">
-            <!-- If sync mode, show list of available games with a Swap All button -->
-            <template x-for="(g, idx) in gamesList" :key="g">
-              <div class="flex justify-between items-center bg-slate-800/40 p-2 rounded">
-                <div class="flex items-center gap-3">
-                  <input type="checkbox" :id="'sync-game-'+idx" :value="g" x-bind:checked="selectedGames.includes(g)"
-                    @change="toggleSyncGame(g, $event.target.checked)" class="w-4 h-4" />
-                  <label :for="'sync-game-'+idx" class="text-sm font-mono text-gray-200 truncate" x-text="g"></label>
-                </div>
-                <div class="flex gap-2">
-                  <button @click="swapAll(g)" :disabled="loadingAction === 'swapAll:' + g"
-                    class="text-xs px-2 py-1 rounded bg-emerald-500 hover:bg-emerald-400 text-black">Swap All</button>
-                </div>
-              </div>
-            </template>
-          </div>
-        </section>
-      </template>
-      <template x-if="state.mode === 'save'">
-        <section
-          :class="showGamesExpanded ? 'flex-1 flex flex-col bg-card border border-white/10 p-4 rounded-lg shadow' : 'bg-card border border-white/10 p-4 rounded-lg shadow'"
-          class="transition-all">
-          <div class="flex justify-between items-center">
-            <h2 class="text-sm text-gray-400">Games</h2>
-            <button @click="toggleSection('games')" class="text-xs px-2 py-1 rounded bg-slate-700 hover:bg-slate-600">
-              <span x-text="showGamesExpanded ? 'Collapse' : 'Expand'"></span>
-            </button>
-            <button @click="showCatalog = true" class="px-3 py-1 rounded bg-slate-700 hover:bg-slate-600">
-              Catalog
-            </button>
-          </div>
-          <!-- Saved instances list -->
-          <div
-            :class="showGamesExpanded ? 'mt-2 flex-1 overflow-auto space-y-2' : 'mt-2 space-y-2 max-h-60 overflow-auto'">
-
-            <template x-for="(inst, idx) in gameInstances" :key="inst.id">
-              <div class="flex justify-between items-center bg-slate-800/40 p-2 rounded">
-                <div class="flex flex-col">
-                  <span class="text-sm font-mono text-gray-200" x-text="inst.id"></span>
-                  <span class="text-sm text-gray-400" x-text="inst.game || '(no game)'"></span>
-                  <span class="text-xs text-gray-500"
-                    x-text="inst.player ? ('assigned: ' + inst.player) : 'unassigned'"></span>
-                </div>
-                <div>
-                  <button @click="() => { gameInstances.splice(idx,1); saveInstances(); }"
-                    class="text-xs px-2 py-1 rounded bg-red-600 hover:bg-red-500">Remove</button>
-                </div>
-              </div>
-            </template>
-          </div>
-
-          <!-- Add new instance form -->
-          <div class="mt-4 p-3 bg-slate-800/40 rounded">
-            <h3 class="text-sm text-gray-300 mb-2">Add New Instance</h3>
-            <div class="flex items-center gap-2">
-              <input class="bg-slate-700 rounded px-2 py-1 text-sm w-48" type="text" placeholder="Instance ID"
-                x-model="newInstance.id" />
-              <select x-model="newInstance.game" @change="autofillId()" class="bg-slate-700 rounded px-2 py-1 text-sm max-w-[12rem]">
-                <option value="">-- select file --</option>
-                <template x-for="f in gamesList" :key="f">
-                  <option :value="f" x-text="f"></option>
-                </template>
-              </select>
-              <button @click="addInstance()" class="px-3 py-1 rounded bg-green-600 hover:bg-green-500 text-sm">
-                Add
-              </button>
-            </div>
-          </div>
-<<<<<<< HEAD
-
-          <div class="mt-3 flex gap-2 items-center">
-            <div class="flex gap-2 items-center">
-              <button @click="showCatalog = true" class="px-3 py-1 rounded bg-slate-700 hover:bg-slate-600">
-                Catalog
-              </button>
-              <button @click="setupGameMode()" class="px-3 py-1 rounded bg-slate-700 hover:bg-slate-600">
-                Set up game mode
-              </button>
-            </div>
-          </div>
-        </section>
-      </template>
-
-      <!-- Plugins -->
-      <section
-        :class="showPluginsExpanded ? 'flex-1 flex flex-col bg-card border border-white/10 p-4 rounded-lg shadow' : 'bg-card border border-white/10 p-4 rounded-lg shadow'"
-        class="transition-all">
-        <div class="flex justify-between items-center">
-          <h2 class="text-sm text-gray-400">Plugins</h2>
-          <button @click="toggleSection('plugins')" class="text-xs px-2 py-1 rounded bg-slate-700 hover:bg-slate-600">
-            <span x-text="showPluginsExpanded ? 'Collapse' : 'Expand'"></span>
-          </button>
-        </div>
-        
-        <div :class="showPluginsExpanded ? 'mt-2 flex-1 overflow-auto space-y-2' : 'mt-2 space-y-2 max-h-40 overflow-auto'">
-          <template x-for="(plugin, name) in plugins" :key="name">
-            <div class="flex justify-between items-center bg-slate-800/40 p-2 rounded">
-              <div class="flex-1">
-                <div class="flex items-center gap-2">
-                  <span class="text-sm font-medium" x-text="plugin.name"></span>
-                  <span class="text-xs px-2 py-0.5 rounded-full font-semibold"
-                    :class="plugin.status === 'enabled' ? 'bg-green-400 text-black' : plugin.status === 'error' ? 'bg-red-400 text-black' : 'bg-slate-600 text-gray-300'"
-                    x-text="plugin.status"></span>
-                </div>
-                <div class="text-xs text-gray-400" x-text="plugin.description || 'No description'"></div>
-                <div class="text-xs text-gray-500" x-text="'v' + (plugin.version || '1.0.0') + ' by ' + (plugin.author || 'Unknown')"></div>
-              </div>
-              <div class="flex gap-1">
-                <button @click="togglePlugin(name, !plugin.enabled)" 
-                  :disabled="loadingAction === 'plugin:' + name"
-                  class="text-xs px-2 py-1 rounded transition-colors"
-                  :class="plugin.enabled ? 'bg-orange-500 hover:bg-orange-400 text-black' : 'bg-green-500 hover:bg-green-400 text-black'"
-                  x-text="plugin.enabled ? 'Disable' : 'Enable'">
-                </button>
-              </div>
-            </div>
-          </template>
-          
-          <div x-show="Object.keys(plugins).length === 0" class="text-sm text-gray-500 text-center py-4">
-            No plugins found. Upload a plugin to get started.
-          </div>
-        </div>
-
-        <div class="mt-3 flex gap-2 items-center">
-          <input type="file" id="plugin-upload" accept=".lua" class="hidden" @change="uploadPlugin($event)">
-          <button @click="document.getElementById('plugin-upload').click()" 
-            class="px-3 py-1 rounded bg-blue-600 hover:bg-blue-500 text-sm">
-            Upload Plugin
-          </button>
-          <button @click="refreshPlugins()" class="px-3 py-1 rounded bg-slate-700 hover:bg-slate-600 text-sm">
-            Refresh
-          </button>
-        </div>
-      </section>
-
-      <!-- Logs -->
-=======
-        </section>
-      </template>
-
-      <!-- Logs -->
->>>>>>> 57739548
-      <section class="bg-card border border-white/10 p-4 rounded-lg shadow">
-        <h2 class="text-sm text-gray-400">Logs</h2>
-        <div class="mt-2 bg-[#02101a] p-3 rounded h-96 overflow-auto text-sm space-y-1">
-          <template x-for="log in logs" :key="log.id">
-            <div>
-              <span class="text-gray-500" x-text="log.time"></span>
-              <span class="ml-2" x-text="log.message"></span>
-            </div>
-          </template>
-        </div>
-      </section>
-    </div>
-  </main>
-
-  <!-- Toast -->
-  <div x-show="toast" x-transition class="fixed bottom-4 right-4 bg-slate-800 text-white px-4 py-2 rounded shadow"
-    x-text="toast"></div>
-
-  <!-- Catalog Modal -->
-  <div x-show="showCatalog" x-transition class="fixed inset-0 z-50 flex items-center justify-center bg-black/60">
-    <div class="bg-card rounded-lg w-11/12 max-w-3xl p-4">
-      <div class="flex justify-between items-center mb-3">
-        <h3 class="text-lg font-bold">Main Games (Catalog)</h3>
-        <div class="flex gap-2">
-          <button @click="showCatalog = false" class="px-3 py-1 rounded bg-slate-700 hover:bg-slate-600">Close</button>
-        </div>
-      </div>
-      <p class="text-xs text-gray-500 mb-2">Catalog of game files and any extra files clients should also download.</p>
-      <div class="space-y-2 max-h-72 overflow-auto mb-3">
-        <template x-for="(g, idx) in mainGames" :key="idx">
-          <div class="bg-slate-800/40 p-2 rounded flex items-start justify-between gap-2">
-            <div class="flex-1">
-              <div class="text-sm font-medium" x-text="g.file"></div>
-              <div class="text-xs text-gray-400"
-                x-text="g.extra_files && g.extra_files.length ? ('extra: ' + g.extra_files.join(', ')) : 'no extra files'">
-              </div>
-            </div>
-            <div class="flex gap-2">
-              <button @click="removeMainEntry(idx)"
-                class="px-2 py-1 rounded bg-red-600 hover:bg-red-500 text-xs">Remove</button>
-            </div>
-          </div>
-        </template>
-      </div>
-
-      <div class="border-t border-white/5 pt-3">
-        <div class="flex items-center gap-2">
-          <div class="flex-1">
-            <label class="block text-xs text-gray-400 mb-1">Primary file</label>
-            <select x-model="newMain.primary" @change="newMain._dirtyPrimary = true"
-              class="w-full bg-slate-700 rounded px-2 py-1 text-sm">
-              <option value="">-- select file --</option>
-              <template x-for="f in availableFiles()" :key="f">
-                <option :value="f" x-text="f"></option>
-              </template>
-            </select>
-          </div>
-          <div class="w-36">
-            <label class="block text-xs text-gray-400 mb-1">Extras</label>
-            <select x-model="newMain.extras" multiple @change="newMain._dirtyExtras = true"
-              class="w-full bg-slate-700 rounded px-2 py-1 text-sm">
-              <template x-for="f in availableFiles(true)" :key="f">
-                <option :value="f" x-text="f"></option>
-              </template>
-            </select>
-          </div>
-        </div>
-        <div class="mt-2 flex gap-2">
-          <button @click="addMainEntry()" :disabled="!newMain.primary"
-            class="px-3 py-1 rounded bg-slate-700 hover:bg-slate-600">Add</button>
-          <button @click="saveMainGames(); showCatalog = false"
-            class="px-3 py-1 rounded bg-slate-700 hover:bg-slate-600">Save Catalog</button>
-          <button @click="refreshFilesList(); refreshMainGames()"
-            class="px-3 py-1 rounded bg-slate-700 hover:bg-slate-600">Refresh Files</button>
-        </div>
-      </div>
-    </div>
-  </div>
-
-  <script>
-    function app() {
-      return {
-        // accordion state: only one of games or saves can be expanded at once
-        showGamesExpanded: false,
-        showSavesExpanded: false,
-        showPluginsExpanded: false,
-        loaded: false,
-        state: { running: false, games: [], players: {} },
-        // UI-managed list of game instances for CRUD
-        gameInstances: [],
-        // --- NEW: Form state for adding a new instance ---
-        newInstance: { id: "", game: "" },
-        showCatalog: false,
-        // main catalog and available files under /files
-        mainGames: [],
-        files: [],
-        plugins: {},
-        newMain: { primary: "", extras: [] },
-        saves: {},
-        logs: [],
-        interval: { min: null, max: null },
-        loadingAction: null,
-        toast: "",
-        selectedGames: [],
-        ws: null, // store websocket instance
-        sessionButtons: [
-          { label: "Start", path: "/api/start", class: "bg-green-500 text-black" },
-          { label: "Pause", path: "/api/pause", class: "bg-slate-700" },
-          { label: "Do Swap", path: "/api/do_swap", class: "bg-slate-700" },
-          { label: "Auto Swaps", path: "/api/toggle_swaps", class: "bg-slate-700" },
-          { label: "Clear Saves", path: "/api/clear_saves", class: "bg-orange-500 text-black" },
-          { label: "Reset", path: "/api/reset", class: "bg-slate-700" },
-        ],
-        get lastUpdated() {
-          return this.state.updated_at
-            ? new Date(this.state.updated_at).toLocaleString()
-            : "--";
-        },
-        get intervalDisplay() {
-          return this.state.min_interval_secs && this.state.max_interval_secs
-            ? `${this.state.min_interval_secs} - ${this.state.max_interval_secs}`
-            : "--";
-        },
-        // nowMs is kept up-to-date at display refresh rate for smooth animations
-        nowMs: Date.now(),
-        // legacy second-resolution 'now' for other logic still expecting seconds
-        get now() { return Math.floor(this.nowMs / 1000); },
-        // percent 0-100 of progress until next swap (0 = just swapped, 100 = swap due)
-        get swapProgressPercent() {
-          if (!this.state || !this.state.next_swap_at) return 0;
-          // Use milliseconds for smoother progress
-          const nextMs = this.state.next_swap_at * 1000;
-          // Determine interval length in ms. Use max_interval if available else min or default 1s
-          const intervalSecs = this.state.max_interval_secs || this.state.min_interval_secs || 1;
-          const intervalMs = intervalSecs * 1000;
-          const remainingMs = nextMs - this.nowMs;
-          if (remainingMs <= 0) return 100;
-          const elapsedMs = intervalMs - remainingMs;
-          const pct = Math.max(0, Math.min(100, (elapsedMs / intervalMs) * 100));
-          return pct;
-        },
-        get nextSwapDisplay() {
-          if (!this.state.next_swap_at) return "--";
-          const diff = this.state.next_swap_at - this.now; // seconds until swap
-          if (diff <= 0) return "Due";
-          // Format as H:MM:SS or M:SS depending on length
-          const hrs = Math.floor(diff / 3600);
-          const mins = Math.floor((diff % 3600) / 60);
-          const secs = diff % 60;
-          const pad = (n) => (n < 10 ? '0' + n : '' + n);
-          if (hrs > 0) return `${hrs}:${pad(mins)}:${pad(secs)}`;
-          return `${mins}:${pad(secs)}`;
-        },
-        get intervalValid() {
-          return (
-            this.interval.min > 0 &&
-            this.interval.max > 0 &&
-            this.interval.min <= this.interval.max
-          );
-        },
-        // unified games list used for displaying file options in the UI.
-        get gamesList() {
-          if (this.mainGames && this.mainGames.length) return this.mainGames.map(e => e.file).filter(Boolean);
-          if (this.files && this.files.length) return this.files.slice();
-          if (this.state && Array.isArray(this.state.games)) return this.state.games.slice();
-          return [];
-        },
-        // helper to list available instances for selection (id + game)
-        get instancesList() {
-          return (this.gameInstances || []).map(i => ({ id: i.id, game: i.game }));
-        },
-        get intervalError() {
-          if (!this.interval.min || !this.interval.max)
-            return "Both values required";
-          if (this.interval.min <= 0 || this.interval.max <= 0)
-            return "Values must be positive";
-          if (this.interval.min > this.interval.max)
-            return "Min cannot be greater than Max";
-          return "";
-        },
-        // generate a simple v4 uuid for new instances
-        uuidv4() {
-          if (window.crypto && crypto.getRandomValues) {
-            const buf = new Uint8Array(16);
-            crypto.getRandomValues(buf);
-            // set version bits
-            buf[6] = (buf[6] & 0x0f) | 0x40;
-            buf[8] = (buf[8] & 0x3f) | 0x80;
-            const toHex = (b) => ('0' + b.toString(16)).slice(-2);
-            return `${toHex(buf[0])}${toHex(buf[1])}${toHex(buf[2])}${toHex(buf[3])}-${toHex(buf[4])}${toHex(buf[5])}-${toHex(buf[6])}${toHex(buf[7])}-${toHex(buf[8])}${toHex(buf[9])}-${toHex(buf[10])}${toHex(buf[11])}${toHex(buf[12])}${toHex(buf[13])}${toHex(buf[14])}${toHex(buf[15])}`;
-          }
-          // fallback
-          return 'id-' + Math.random().toString(36).slice(2, 10) + Date.now().toString(36);
-        },
-        async init() {
-          if (this.loaded) return;
-          this.loaded = true;
-          await this.refreshFilesList();
-          await this.refreshMainGames();
-          await this.refreshPlugins();
-          this.startWS();
-          // load server mode
-          this.fetchMode();
-          await this.refreshState();
-          // keep server state refreshed periodically
-          setInterval(() => this.refreshState(), 5000);
-          // start a high-resolution animation loop to update nowMs for smooth progress
-          const rafTick = () => {
-            this.nowMs = Date.now();
-            // continue the loop
-            // If a swap is due, call pausedRefreshState() once. Use _swapDueHandled
-            // to avoid repeated calls while the RAF loop runs at high frequency.
-            if (this.state && this.state.next_swap_at && this.nowMs / 1000 >= this.state.next_swap_at) {
-              if (!this._swapDueHandled) {
-                this._swapDueHandled = true;
-                this.pausedRefreshState(700);
-              }
-            } else {
-              // reset the flag when we're not currently past the swap time so
-              // the next swap event can trigger the handler again
-              this._swapDueHandled = false;
-            }
-            this._rafId = requestAnimationFrame(rafTick);
-          };
-          // start the loop
-          this._rafId = requestAnimationFrame(rafTick);
-          // cleanup on unload
-          window.addEventListener('beforeunload', () => {
-            if (this._rafId) cancelAnimationFrame(this._rafId);
-          });
-        },
-        async pausedRefreshState(ms) {
-          await window.sleep(ms);
-          await this.refreshState();
-        },
-        log(msg) {
-          this.logs.unshift({
-            id: Date.now() + Math.random(), // unique key
-            time: new Date().toLocaleTimeString(),
-            message: msg,
-          });
-          if (this.logs.length > 200) this.logs.pop();
-        },
-        async refreshState() {
-          try {
-            const r = await fetch("/state.json");
-            const envelope = await r.json();
-            const st = envelope && envelope.state ? envelope.state : envelope;
-
-            this.state = this.state || {};
-
-            // --- 1) main_games ---
-            if (st.main_games && Array.isArray(st.main_games)) {
-              const normalized = st.main_games.map((e) => ({
-                file: e.file,
-                extra_files: e.extra_files || [],
-              }));
-              if (JSON.stringify(normalized) !== JSON.stringify(this.mainGames)) {
-                this.mainGames = normalized;
-              }
-            }
-
-            // --- 2) games list ---
-            let effectiveGames = [];
-            if (!st.games || st.games.length === 0) {
-              if (this.mainGames && this.mainGames.length) {
-                effectiveGames = this.mainGames.map((e) => e.file).filter(Boolean);
-              } else {
-                effectiveGames = (st.games && st.games.length)
-                  ? st.games.slice()
-                  : (this.files || []).slice();
-              }
-            } else {
-              effectiveGames = st.games.slice();
-            }
-            if (
-              JSON.stringify(effectiveGames) !==
-              JSON.stringify(this.state.games || [])
-            ) {
-              this.state.games = effectiveGames;
-              this.selectedGames = Array.isArray(this.state.games)
-                ? this.state.games.slice()
-                : [];
-            }
-
-            const playerNameByInstanceId = Object.fromEntries(
-              Object.entries(st.players || {}).map(([name, p]) => [p.instance_id, name])
-            );
-
-            // --- 2b) game_instances (merge by id) ---
-            if (st.game_instances && Array.isArray(st.game_instances)) {
-              const newMap = Object.fromEntries(
-                st.game_instances.map((i) => [
-                  i.id,
-                  { id: i.id, game: i.game || "", player: playerNameByInstanceId[i.id] || "", _saved: true },
-                ])
-              );
-
-              const oldMap = Object.fromEntries(
-                (this.gameInstances || []).map((i) => [i.id, i])
-              );
-
-              // merge server instances into oldMap
-              for (const [id, newInst] of Object.entries(newMap)) {
-                if (!oldMap[id]) {
-                  oldMap[id] = newInst;
-                } else {
-                  oldMap[id] = {
-                    ...oldMap[id],
-                    id: oldMap[id]._dirtyId ? oldMap[id].id : newInst.id,
-                    game: oldMap[id]._dirtyGame ? oldMap[id].game : newInst.game,
-                    player: playerNameByInstanceId[id] || "",
-                    _saved: true,
-                  };
-                }
-              }
-
-              // keep unsaved instances (those with _saved === false) locally
-              // before potentially deleting stale saved ones from the server
-              for (const inst of this.gameInstances) {
-                if (!inst._saved) {
-                  oldMap[inst.id] = inst;
-                }
-              }
-
-              // remove stale instances (only for saved ones, since unsaved are handled above)
-              for (const id of Object.keys(oldMap)) {
-                if (oldMap[id]._saved && !newMap[id]) {
-                  delete oldMap[id];
-                }
-              }
-
-              this.gameInstances = Object.values(oldMap);
-            }
-
-            // --- 3) players (merge by name, preserve selectedGame) ---
-            if (st.players && typeof st.players === "object") {
-              const uiPlayers = {};
-              for (const [name, p] of Object.entries(st.players)) {
-
-                const newP = {
-                  name,
-                  instance_id: p.instance_id || "",
-                  connected: p.connected || false,
-                  has_files: p.has_files || p.hasFiles || false,
-                  ping_ms: p.ping_ms || p.pingMs || p.PingMs || 0,
-                  game: p.game || "",
-                };
-
-                // merge with old player if exists
-                if (this.state.players && this.state.players[name]) {
-                  uiPlayers[name] = {
-                    ...newP,
-                    selectedGame: this.state.players[name]._dirtySelected
-                      ? this.state.players[name].selectedGame
-                      : (this.state.players[name].selectedGame || ""),
-                    _dirtySelected: this.state.players[name]._dirtySelected || false,
-                  };
-                } else {
-                  uiPlayers[name] = { ...newP, selectedGame: "", _dirtySelected: false };
-                }
-              }
-
-              // remove stale players
-              if (this.state.players) {
-                for (const name of Object.keys(this.state.players)) {
-                  if (!uiPlayers[name]) delete this.state.players[name];
-                }
-              }
-
-              this.state.players = uiPlayers;
-            }
-
-            // --- 4) other top-level keys ---
-            for (const [k, v] of Object.entries(st)) {
-              if (["main_games", "games", "players", "game_instances"].includes(k))
-                continue;
-              if (JSON.stringify(this.state[k]) !== JSON.stringify(v)) {
-                this.state[k] = v;
-              }
-            }
-
-            // --- 5) intervals ---
-            const minSecs = st.min_interval_secs || 0;
-            const maxSecs = st.max_interval_secs || 0;
-            if (!this.interval._dirtyMin && this.interval.min !== minSecs) {
-              this.interval.min = minSecs;
-            }
-            if (!this.interval._dirtyMax && this.interval.max !== maxSecs) {
-              this.interval.max = maxSecs;
-            }
-
-            if (!this.state._dirtyMode && st.mode) this.state.mode = st.mode;
-          } catch (e) {
-            this.log("state fetch error: " + e.message);
-          }
-        },
-        async fetchMode() {
-          try {
-            const r = await fetch('/api/mode');
-            if (!r.ok) return;
-            const js = await r.json();
-            if (js && js.mode) this.state.mode = js.mode;
-          } catch (e) {
-            this.log('mode fetch err: ' + e.message);
-          }
-        },
-
-        async setMode(mode) {
-          try {
-            const res = await fetch('/api/mode', { method: 'POST', headers: { 'Content-Type': 'application/json' }, body: JSON.stringify({ mode }) });
-            if (res.ok) {
-              this.state._dirtyMode = false;
-              this.toast = 'Mode updated';
-              setTimeout(() => this.toast = '', 1500);
-            }
-          } catch (e) {
-            this.log('mode set err: ' + e.message);
-          }
-        },
-        async trigger(path) {
-          this.loadingAction = path;
-          try {
-            const r = await fetch(path, { method: "POST" });
-            if (r.ok) {
-              const contentType = r.headers.get("content-type");
-              if (contentType && contentType.includes("application/json")) {
-                // The server may return either a full state JSON (new state)
-                // or an action result like {status: "partial_failure", results: ..., download_results: ...}.
-                const body = await r.json();
-                // Heuristic: if body has players or updated_at, treat it as full state and replace.
-                if (body && (body.players || body.updated_at || Array.isArray(body.games))) {
-                  this.state = body;
-                  this.interval.min = this.state.min_interval_secs || 0;
-                  this.interval.max = this.state.max_interval_secs || 0;
-                } else {
-                  // Action-style response. Keep the UI state intact and log results.
-                  // Backwards-compat: some endpoints return {status: 'partial_failure', results: [...], download_results: [...]}
-                  if (body.status) {
-                    if (body.status === 'partial_failure') {
-                      this.log(`${path} partial failure`);
-                      // Prefer the newer key swap_results but fall back to results
-                      const results = body.swap_results || body.results || [];
-                      const dl = body.download_results || [];
-                      this.log(`swap results: ${JSON.stringify(results)}`);
-                      if (dl && dl.length) this.log(`download results: ${JSON.stringify(dl)}`);
-                    } else if (body.status === 'ok') {
-                      this.log(`${path} OK`);
-                    } else {
-                      this.log(`${path} status: ${body.status}`);
-                    }
-                  } else {
-                    // unknown action response; just log it
-                    this.log(`${path} response: ${JSON.stringify(body)}`);
-                  }
-                  // After handling an action response, refresh the canonical state from server
-                  await this.refreshState();
-                }
-              } else {
-                this.log(`${path} OK`);
-                await this.refreshState();
-              }
-              this.toast = "Action successful";
-            } else {
-              this.log(`${path} FAIL`);
-              this.toast = "Action failed";
-            }
-            setTimeout(() => (this.toast = ""), 2000);
-          } catch (e) {
-            this.log("err " + e.message);
-          } finally {
-            this.loadingAction = null;
-          }
-        },
-        async refreshFilesList() {
-          try {
-            const r = await fetch('/files/list.json');
-            const raw = await r.json();
-            // normalize to array of filename strings (server returns {name,size})
-            this.files = (raw || []).map(f => {
-              if (!f) return '';
-              if (typeof f === 'string') return f;
-              return f.name || f.Name || '';
-            }).filter(Boolean);
-          } catch (e) {
-            this.log('files list error: ' + e.message);
-          }
-        },
-        async refreshMainGames() {
-          try {
-            const r = await fetch('/api/games');
-            if (r.ok) {
-              const body = await r.json();
-              // body may be legacy array or new object; normalize
-              if (Array.isArray(body)) {
-                this.mainGames = [];
-                this.state.games = body;
-                // sync selected games to match the server-provided games
-                this.selectedGames = Array.isArray(this.state.games) ? this.state.games.slice() : [];
-              } else {
-                this.mainGames = body.main_games || [];
-                this.state.games = body.games || this.state.games;
-                // sync selected games if body provided games
-                if (Array.isArray(body.games)) this.selectedGames = body.games.slice();
-              }
-            }
-          } catch (e) {
-            this.log('refresh main games err: ' + e.message);
-          }
-        },
-
-        // availableFiles(allowUsedInPrimaryOnly=false)
-        // returns filenames from this.files that are not already used as a primary file
-        // or extra file in the catalog. If allowUsedInPrimaryOnly is true, then
-        // the primary file may be included but extras will exclude any files used
-        // as a primary elsewhere.
-        availableFiles(allowExtras) {
-          // Build a set of files used as primary or extras anywhere in the catalog
-          const usedAnywhere = new Set();
-          for (const e of this.mainGames) {
-            if (e.file) usedAnywhere.add(e.file);
-            if (e.extra_files) for (const ex of e.extra_files) usedAnywhere.add(ex);
-          }
-          if (allowExtras) {
-            // For extras dropdown: exclude any file used anywhere (primary or extra)
-            // and also exclude the currently selected primary so it's not chosen as its own extra.
-            return this.files.filter(f => {
-              if (!f) return false;
-              if (this.newMain && this.newMain.primary && f === this.newMain.primary) return false;
-              return !usedAnywhere.has(f);
-            });
-          }
-          // For primary dropdown: exclude files already used anywhere as primary or extra
-          return this.files.filter(f => f && !usedAnywhere.has(f));
-        },
-
-        addMainEntry() {
-          if (!this.newMain.primary) return;
-          const entry = { file: this.newMain.primary, extra_files: Array.isArray(this.newMain.extras) ? this.newMain.extras.slice() : [] };
-          // ensure not duplicating primary
-          if (this.mainGames.some(e => e.file === entry.file)) {
-            this.log('file already in catalog');
-            return;
-          }
-          this.mainGames.push(entry);
-          this.newMain.primary = '';
-          this.newMain.extras = [];
-        },
-
-        removeMainEntry(idx) {
-          this.mainGames.splice(idx, 1);
-        },
-
-        async saveMainGames() {
-          try {
-            const payload = { main_games: this.mainGames, game_instances: this.gameInstances };
-            const res = await fetch('/api/games', { method: 'POST', headers: { 'Content-Type': 'application/json' }, body: JSON.stringify(payload) });
-            if (res.ok) {
-              this.log('main games saved');
-              this.newMain._dirtyPrimary = false;
-              this.newMain._dirtyExtras = false;
-              await this.refreshMainGames();
-            } else {
-              this.log('save main games failed');
-            }
-          } catch (e) {
-            this.log('save main err: ' + e.message);
-          }
-        },
-        async saveGames() {
-          try {
-            // Legacy compatibility: save selected games into server.games
-            const res = await fetch("/api/games", {
-              method: "POST",
-              headers: { "Content-Type": "application/json" },
-              body: JSON.stringify({ games: this.selectedGames }),
-            });
-            if (res.ok) this.log("games saved");
-            await this.refreshState();
-          } catch (e) {
-            this.log("save games err " + e.message);
-          }
-        },
-
-        // --- NEW: Add Instance Logic ---
-        addInstance() {
-          if (!this.newInstance.id || !this.newInstance.game) {
-            this.log("Please enter both Instance ID and Game file.");
-            return;
-          }
-          const newInst = {
-            id: this.newInstance.id,
-            game: this.newInstance.game,
-            player: "" // New instances don't have assigned players initially
-          };
-          this.gameInstances.push(newInst); // Add to UI list immediately
-          this.saveInstances(); // Persist to server
-          this.newInstance = { id: "", game: "" }; // Reset the form
-        },
-
-        autofillId() {
-          if (this.newInstance.game) {
-            // Generate ID from game filename: remove extension and sanitize
-            const base = this.newInstance.game.replace(/\.[^/.]+$/, ""); // remove extension
-            this.newInstance.id = base.replace(/[^a-zA-Z0-9]/g, "_").toLowerCase(); // sanitize
-          } else {
-            this.newInstance.id = "";
-          }
-        },
-
-        async saveInstances() {
-          try {
-            // Ensure all instances are marked as saved when we attempt to save
-            this.gameInstances.forEach(i => {
-              if (!i._saved) i._saved = true;
-            });
-            const payload = { main_games: this.mainGames, game_instances: this.gameInstances };
-            const res = await fetch('/api/games', { method: 'POST', headers: { 'Content-Type': 'application/json' }, body: JSON.stringify(payload) });
-            if (res.ok) {
-              this.log('instances saved');
-              // Clear dirty flags after successful save
-              this.gameInstances.forEach(i => {
-                i._dirtyId = false;
-                i._dirtyGame = false;
-              });
-              await this.refreshState(); // Refresh to get server-assigned player/state
-            } else {
-              this.log('save instances failed');
-            }
-          } catch (e) {
-            this.log('save instances err: ' + e.message);
-          }
-        },
-
-        async saveInterval() {
-          if (!this.intervalValid) {
-            this.log("Invalid interval values");
-            return;
-          }
-          try {
-            const res = await fetch("/api/interval", {
-              method: "POST",
-              headers: { "Content-Type": "application/json" },
-              body: JSON.stringify({
-                min_interval_secs: this.interval.min,
-                max_interval_secs: this.interval.max,
-              }),
-            });
-            if (res.ok) {
-              const state = await res.json();
-              this.state = state;
-              this.interval.min = this.interval.min || 0;
-              this.interval.max = this.interval.max || 0;
-              this.interval._dirtyMin = false;
-              this.interval._dirtyMax = false;
-              this.log("interval saved");
-            }
-          } catch (e) {
-            this.log("save interval err " + e.message);
-          }
-        },
-        async swapPlayer(player, instanceIDOrGame) {
-          if (!instanceIDOrGame) return;
-          this.loadingAction = "swap:" + player;
-          try {
-            // If server is in sync mode, send {player, game}, otherwise send {player, instance_id}
-            const payload = this.state && this.state.mode === 'sync'
-              ? { player, game: instanceIDOrGame }
-              : { player, instance_id: instanceIDOrGame };
-            const res = await fetch("/api/swap_player", {
-              method: "POST",
-              headers: { "Content-Type": "application/json" },
-              body: JSON.stringify(payload),
-            });
-            if (res.ok) {
-              const contentType = res.headers.get('content-type');
-              if (contentType && contentType.includes('application/json')) {
-                const body = await res.json();
-                if (body && (body.players || body.updated_at || Array.isArray(body.games))) {
-                  this.state = body;
-                } else {
-                  // action-style response
-                  if (body.status) {
-                    this.log(`/api/swap_player status: ${body.status}`);
-                    const results = body.swap_results || body.results || [];
-                    if (results.length) this.log(`swap_player results: ${JSON.stringify(results)}`);
-                    const dl = body.download_results || [];
-                    if (dl && dl.length) this.log(`download results: ${JSON.stringify(dl)}`);
-                  } else {
-                    this.log(`/api/swap_player response: ${JSON.stringify(body)}`);
-                  }
-                }
-              }
-            }
-          } catch (e) {
-            this.log("swap_player err " + e.message);
-          } finally {
-            this.loadingAction = null;
-            if (this.state.players[player]) {
-              this.state.players[player]._dirtySelected = false;
-            }
-            await this.pausedRefreshState(100);
-          }
-        },
-        async swapAll(game) {
-          if (!game) return;
-          this.loadingAction = "swapAll:" + game;
-          try {
-            const res = await fetch("/api/swap_all_to_game", {
-              method: "POST",
-              headers: { "Content-Type": "application/json" },
-              body: JSON.stringify({ game }),
-            });
-            if (res.ok) {
-              const contentType = res.headers.get('content-type');
-              if (contentType && contentType.includes('application/json')) {
-                const body = await res.json();
-                if (body && (body.players || body.updated_at || Array.isArray(body.games))) {
-                  this.state = body;
-                } else {
-                  if (body.status) {
-                    this.log(`/api/swap_all_to_game status: ${body.status}`);
-                    const results = body.swap_results || body.results || [];
-                    if (results.length) this.log(`swap_all results: ${JSON.stringify(results)}`);
-                    const dl = body.download_results || [];
-                    if (dl && dl.length) this.log(`download results: ${JSON.stringify(dl)}`);
-                  } else {
-                    this.log(`/api/swap_all_to_game response: ${JSON.stringify(body)}`);
-                  }
-                  await this.refreshState();
-                }
-              } else {
-                await this.refreshState();
-              }
-            }
-          } catch (e) {
-            this.log("swap_all err " + e.message);
-          } finally {
-            this.loadingAction = null;
-          }
-        },
-        async removePlayer(player) {
-          if (!player) return;
-          if (!confirm(`Remove player '${player}' from session? This will disconnect them.`)) return;
-          this.loadingAction = 'remove:' + player;
-          try {
-            const res = await fetch('/api/remove_player', {
-              method: 'POST',
-              headers: { 'Content-Type': 'application/json' },
-              body: JSON.stringify({ player })
-            });
-            if (res.ok) {
-              const body = await res.json().catch(() => null);
-              this.log(`remove_player: ${player}`);
-              await this.refreshState();
-            } else {
-              this.log(`/api/remove_player failed for ${player}`);
-            }
-          } catch (e) {
-            this.log('remove_player err ' + e.message);
-          } finally {
-            this.loadingAction = null;
-          }
-        },
-        async messagePlayer(player) {
-          if (!player) return;
-          const message = prompt(`Send message to ${player}:`);
-          if (!message) return;
-          this.loadingAction = 'message:' + player;
-          try {
-            const res = await fetch('/api/message_player', {
-              method: 'POST',
-              headers: { 'Content-Type': 'application/json' },
-              body: JSON.stringify({ player, message })
-            });
-            if (res.ok) {
-              const body = await res.json().catch(() => null);
-              this.log(`message sent to ${player}: "${message}"`);
-            } else {
-              this.log(`/api/message_player failed for ${player}`);
-            }
-          } catch (e) {
-            this.log('message_player err ' + e.message);
-          } finally {
-            this.loadingAction = null;
-          }
-        },
-        async messageAll() {
-          const message = prompt('Send message to all players:');
-          if (!message) return;
-          this.loadingAction = 'message_all';
-          try {
-            const res = await fetch('/api/message_all', {
-              method: 'POST',
-              headers: { 'Content-Type': 'application/json' },
-              body: JSON.stringify({ message })
-            });
-            if (res.ok) {
-              const body = await res.json().catch(() => null);
-              this.log(`message sent to all players: "${message}"`);
-              if (body && body.results) {
-                this.log(`message results: ${JSON.stringify(body.results)}`);
-              }
-            } else {
-              this.log('/api/message_all failed');
-            }
-          } catch (e) {
-            this.log('message_all err ' + e.message);
-          } finally {
-            this.loadingAction = null;
-          }
-        },
-        startWS() {
-          if (this.ws && this.ws.readyState <= 1) {
-            // already open or connecting
-            return;
-          }
-          try {
-            this.ws = new WebSocket(
-              (location.protocol === "https:" ? "wss://" : "ws://") +
-              location.host +
-              "/ws"
-            );
-            this.ws.onopen = () => this.log("ws open");
-            this.ws.onclose = () => {
-              this.log("ws closed");
-              setTimeout(() => this.startWS(), 3000);
-            };
-            this.ws.onmessage = (ev) => {
-              try {
-                const d = JSON.parse(ev.data);
-                if (d.cmd === "games_update") {
-                  // server pushed updated games/main_games; refresh UI state and available files
-                  this.refreshFilesList();
-                  this.refreshMainGames();
-                  this.refreshState();
-                } else {
-                  this.log("msg " + ev.data);
-                }
-              } catch (e) {
-                this.log(ev.data);
-              }
-            };
-          } catch (e) {
-            this.log("ws start error: " + e.message);
-          }
-        },
-        // Toggle a game in the sync-mode selection list and persist immediately
-        async toggleSyncGame(game, checked) {
-          if (!this.selectedGames || !Array.isArray(this.selectedGames)) this.selectedGames = [];
-          if (checked) {
-            if (!this.selectedGames.includes(game)) this.selectedGames.push(game);
-          } else {
-            this.selectedGames = this.selectedGames.filter(g => g !== game);
-          }
-          // Immediately persist via POST /api/games using legacy shape { games: [...] }
-          try {
-            const res = await fetch('/api/games', {
-              method: 'POST',
-              headers: { 'Content-Type': 'application/json' },
-              body: JSON.stringify({ games: this.selectedGames }),
-            });
-            if (res.ok) {
-              this.log('sync games updated');
-              // refresh canonical state after small delay
-              await this.pausedRefreshState(150);
-            } else {
-              this.log('failed to save sync games');
-            }
-          } catch (e) {
-            this.log('toggleSyncGame err: ' + e.message);
-          }
-        },
-        // toggle accordion sections; ensure mutual exclusivity
-        toggleSection(name) {
-          if (name === 'games') {
-            this.showGamesExpanded = !this.showGamesExpanded;
-            if (this.showGamesExpanded) {
-              this.showSavesExpanded = false;
-              this.showPluginsExpanded = false;
-            }
-          } else if (name === 'saves') {
-            this.showSavesExpanded = !this.showSavesExpanded;
-            if (this.showSavesExpanded) {
-              this.showGamesExpanded = false;
-              this.showPluginsExpanded = false;
-            }
-          } else if (name === 'plugins') {
-            this.showPluginsExpanded = !this.showPluginsExpanded;
-            if (this.showPluginsExpanded) {
-              this.showGamesExpanded = false;
-              this.showSavesExpanded = false;
-            }
-          }
-          // small timeout to allow layout changes then refresh scrollable lists if needed
-          setTimeout(() => {
-            // nothing heavy here; future hooks could recalc virtual lists
-          }, 100);
-        },
-
-        // Plugin management functions
-        async refreshPlugins() {
-          try {
-            const res = await fetch('/api/plugins');
-            if (res.ok) {
-              const body = await res.json();
-              this.plugins = body.plugins || {};
-            }
-          } catch (e) {
-            this.log('refresh plugins err: ' + e.message);
-          }
-        },
-
-        async togglePlugin(name, enable) {
-          const action = enable ? 'enable' : 'disable';
-          this.loadingAction = 'plugin:' + name;
-          try {
-            const res = await fetch(`/api/plugins/${name}/${action}`, { method: 'POST' });
-            if (res.ok) {
-              this.log(`Plugin ${name} ${action}d`);
-              await this.refreshPlugins();
-            } else {
-              this.log(`Failed to ${action} plugin ${name}`);
-            }
-          } catch (e) {
-            this.log(`Plugin ${action} err: ` + e.message);
-          } finally {
-            this.loadingAction = null;
-          }
-        },
-
-        async uploadPlugin(event) {
-          const file = event.target.files[0];
-          if (!file) return;
-
-          this.loadingAction = 'plugin-upload';
-          try {
-            const formData = new FormData();
-            formData.append('plugin', file);
-            
-            const res = await fetch('/api/plugins/upload', {
-              method: 'POST',
-              body: formData
-            });
-            
-            if (res.ok) {
-              const message = await res.text();
-              this.log(message);
-              await this.refreshPlugins();
-            } else {
-              const error = await res.text();
-              this.log('Plugin upload failed: ' + error);
-            }
-          } catch (e) {
-            this.log('Upload error: ' + e.message);
-          } finally {
-            this.loadingAction = null;
-            // Reset the file input
-            event.target.value = '';
-          }
-        },
-      };
-    }
-  </script>
-</body>
-
+<!doctype html>
+<html lang="en" class="h-full bg-background">
+
+<head>
+  <meta charset="utf-8" />
+  <title>BizShuffle Admin</title>
+  <meta name="viewport" content="width=device-width, initial-scale=1" />
+  <link href="https://fonts.googleapis.com/css2?family=Inter:wght@400;600;800&display=swap" rel="stylesheet" />
+  <script src="https://cdn.tailwindcss.com?plugins=forms,typography"></script>
+  <script>
+    // Global sleep helper: await sleep(ms)
+    window.sleep = (ms) => new Promise(resolve => setTimeout(resolve, ms));
+    tailwind.config = {
+      theme: {
+        extend: {
+          colors: { background: "#0f1724", card: "#071122" },
+        },
+      },
+    };
+  </script>
+  <script defer src="https://unpkg.com/alpinejs@3.12.0/dist/cdn.min.js"></script>
+</head>
+
+<body x-data="app()" x-init="init()" class="text-white font-inter h-full flex flex-col">
+  <!-- Top swap progress bar: thin indicator that fills to the right until next swap -->
+  <div class="fixed top-0 left-0 w-full h-1 z-50 pointer-events-none">
+    <div x-show="state.next_swap_at" class="h-full bg-white/10 w-full">
+      <!-- Use GPU-accelerated transform scaleX for smooth continuous updates -->
+      <div id="swap-progress" class="h-full origin-left" :style="'transform: scaleX(' + (swapProgressPercent / 100) + ')'
+          " style="transform-origin:left; will-change:transform; background-color: rgba(52,211,153,1);"
+        x-bind:class="(swapProgressPercent >= 95 ? 'bg-amber-400' : 'bg-green-400')"></div>
+    </div>
+  </div>
+  <!-- Main -->
+  <main class="mx-auto px-6 py-8 flex-1 grid gap-6 lg:grid-cols-3">
+    <!-- Sidebar (Session, Games, Saves) -->
+    <!-- changed to flex column so expanded accordion panels can grow to fill available vertical space -->
+    <div class="flex flex-col gap-6 h-full">
+      <!-- Session -->
+      <section class="bg-card border border-white/10 p-4 rounded-lg shadow">
+        <div class="flex justify-between items-center">
+          <div>
+            <p class="text-sm text-gray-400">Session</p>
+            <p class="text-lg font-bold" :class="state.running ? 'text-green-400' : 'text-red-400'"
+              x-text="state.running ? 'Running' : 'Stopped'"></p>
+            <p class="text-xs text-gray-500" x-text="'Updated: ' + lastUpdated"></p>
+          </div>
+          <div class="text-right">
+            <p class="text-sm text-gray-400">Next swap</p>
+            <p class="text-lg font-bold" x-text="nextSwapDisplay"></p>
+          </div>
+        </div>
+
+        <div class="mt-3">
+          <label class="block text-sm text-gray-300 mb-1">Mode</label>
+          <select x-model="state.mode" @change="state._dirtyMode = true; setMode(state.mode)"
+            class="px-2 py-1 rounded bg-slate-700">
+            <option value="sync">Sync swap (all same game)</option>
+            <option value="save">Save swap (per-player saves)</option>
+          </select>
+        </div>
+
+        <div class="mt-4 flex flex-wrap gap-2">
+          <template x-for="btn in sessionButtons" :key="btn.label">
+            <button @click="trigger(btn.path)" :disabled="loadingAction === btn.path"
+              class="px-3 py-1 rounded font-semibold transition transform"
+              :class="btn.path === '/api/toggle_swaps' ? (state.swap_enabled ? 'bg-emerald-400 text-black shadow-lg scale-105' : 'bg-slate-700') : btn.class"
+              :title="btn.path === '/api/toggle_swaps' ? (state.swap_enabled ? 'Swaps enabled' : 'Swaps disabled') : btn.label">
+              <span x-show="loadingAction !== btn.path" class="inline-flex items-center gap-2">
+                <span x-text="btn.label"></span>
+                <!-- small On/Off badge for the Toggle Swaps button -->
+                <template x-if="btn.path === '/api/toggle_swaps'">
+                  <span class="text-xs px-2 py-0.5 rounded-full font-semibold"
+                    :class="state.swap_enabled ? 'bg-white/90 text-black' : 'bg-slate-800 text-gray-300'"
+                    x-text="state.swap_enabled ? 'On' : 'Off'"></span>
+                </template>
+              </span>
+              <span x-show="loadingAction === btn.path" class="inline-flex items-center gap-1">
+                <svg class="animate-spin h-4 w-4 text-white" xmlns="http://www.w3.org/2000/svg" fill="none"
+                  viewBox="0 0 24 24">
+                  <circle class="opacity-25" cx="12" cy="12" r="10" stroke="currentColor" stroke-width="4"></circle>
+                  <path class="opacity-75" fill="currentColor" d="M4 12a8 8 0 018-8v8H4z"></path>
+                </svg>
+                Working...
+              </span>
+            </button>
+          </template>
+        </div>
+
+        <!-- Interval -->
+        <div class="mt-6">
+          <label class="block text-sm text-gray-300 mb-1">Swap interval (secs)</label>
+          <p class="text-sm text-gray-400 mb-2" x-text="intervalDisplay"></p>
+
+          <div class="flex flex-wrap items-center gap-3">
+            <input x-model.number="interval.min" @input="interval._dirtyMin = true" type="number" placeholder="min"
+              class="w-24 px-2 py-1 rounded bg-transparent border border-white/20 text-white" />
+            <input x-model.number="interval.max" @input="interval._dirtyMax = true" type="number" placeholder="max"
+              class="w-24 px-2 py-1 rounded bg-transparent border border-white/20 text-white" />
+            <button @click="saveInterval()" :disabled="!intervalValid"
+              class="px-4 py-1 rounded font-semibold transition"
+              :class="intervalValid ? 'bg-slate-700 hover:bg-slate-600' : 'bg-slate-800 text-gray-500 cursor-not-allowed'">
+              Save
+            </button>
+          </div>
+          <p class="text-xs text-red-400 mt-2" x-show="intervalError" x-text="intervalError"></p>
+        </div>
+      </section>
+    </div>
+
+    <div class="space-y-6 col-span-2">
+      <!-- Players -->
+      <section class="bg-card border border-white/10 p-4 rounded-lg shadow">
+        <div class="flex justify-between items-center mb-3">
+          <div>
+            <h2 class="text-sm text-gray-400">Players</h2>
+            <p class="text-xs text-gray-500">
+              Connected clients & current game
+            </p>
+          </div>
+          <div class="flex gap-2">
+            <button @click="messageAll()" class="px-3 py-1 rounded bg-blue-600 hover:bg-blue-500">
+              Message All
+            </button>
+            <button @click="refreshState()" class="px-3 py-1 rounded bg-slate-700 hover:bg-slate-600">
+              Refresh
+            </button>
+          </div>
+        </div>
+        <ul class="space-y-2">
+          <template x-for="(p, name) in state.players" :key="name">
+            <li class="flex flex-col sm:flex-row sm:items-center sm:justify-between gap-3 bg-slate-800/40 p-3 rounded">
+              <!-- Left side: player info -->
+              <div class="flex-1 min-w-0">
+                <div class="flex items-baseline gap-3">
+                  <strong class="truncate max-w-[10rem] sm:max-w-[14rem]" x-text="name"></strong>
+                  <div class="text-xs text-gray-400 truncate" x-text="p.game || '-'"></div>
+                  <div class="text-xs text-gray-400 truncate" x-text="p.instance_id || '-'"></div>
+                </div>
+
+                <div class="mt-1 flex flex-wrap items-center gap-2">
+                  <span class="text-xs px-2 py-0.5 rounded-full"
+                    :class="p.connected ? 'bg-green-500/20 text-green-400' : 'bg-red-500/20 text-red-400'"
+                    x-text="p.connected ? 'Connected' : 'Offline'"></span>
+                  <span class="text-xs px-2 py-0.5 rounded-full"
+                    :class="p.has_files ? 'bg-green-600/10 text-green-300' : 'bg-yellow-600/10 text-yellow-300'"
+                    x-text="p.has_files ? 'Has files' : 'Missing files'"></span>
+                  <span class="text-xs text-gray-400"
+                    x-text="p.ping_ms ? ('ping: ' + p.ping_ms + 'ms') : 'No ping'"></span>
+                </div>
+              </div>
+
+              <!-- Right side: controls -->
+              <div class="flex items-center gap-2 min-w-0">
+                <!-- If in sync mode, let user pick a game; otherwise pick an instance -->
+                <template x-if="state.mode === 'sync'">
+                  <select x-model="p.selectedGame" @change="p._dirtySelected = true"
+                    class="bg-slate-700 rounded text-sm max-w-[12rem] truncate">
+                    <option value="">-- select game --</option>
+                    <template x-for="g in state.games" :key="g">
+                      <option :value="g" x-text="g"></option>
+                    </template>
+                  </select>
+                </template>
+                <template x-if="state.mode !== 'sync'">
+                  <select x-model="p.selectedGame" @change="p._dirtySelected = true"
+                    class="bg-slate-700 rounded text-sm max-w-[12rem] truncate">
+                    <option value="">-- select instance --</option>
+                    <template x-for="inst in instancesList" :key="inst.id">
+                      <option :value="inst.id" x-text="inst.id + ' — ' + inst.game"></option>
+                    </template>
+                  </select>
+                </template>
+
+                <button @click="swapPlayer(name, p.selectedGame)"
+                  :disabled="!p.selectedGame || loadingAction === 'swap:' + name"
+                  class="px-2 py-1 rounded text-xs font-semibold transition whitespace-nowrap"
+                  :class="p.selectedGame ? 'bg-slate-700 hover:bg-slate-600' : 'bg-slate-800 text-gray-500 cursor-not-allowed'">
+                  Swap
+                </button>
+                <button @click="messagePlayer(name)"
+                  class="px-2 py-1 rounded text-xs font-semibold transition bg-blue-600 hover:bg-blue-500">
+                  Message
+                </button>
+                <button @click="removePlayer(name)"
+                  class="px-2 py-1 rounded text-xs font-semibold transition bg-red-600 hover:bg-red-500">
+                  Remove
+                </button>
+              </div>
+            </li>
+          </template>
+        </ul>
+      </section>
+
+      <!-- Games -->
+      <template x-if="state.mode === 'sync'">
+        <section
+          :class="showGamesExpanded ? 'flex-1 flex flex-col bg-card border border-white/10 p-4 rounded-lg shadow' : 'bg-card border border-white/10 p-4 rounded-lg shadow'"
+          class="transition-all">
+          <div class="flex justify-between items-center">
+            <h2 class="text-sm text-gray-400">Games</h2>
+            <button @click="toggleSection('games')" class="text-xs px-2 py-1 rounded bg-slate-700 hover:bg-slate-600">
+              <span x-text="showGamesExpanded ? 'Collapse' : 'Expand'"></span>
+            </button>
+            <button @click="showCatalog = true" class="px-3 py-1 rounded bg-slate-700 hover:bg-slate-600">
+              Catalog
+            </button>
+          </div>
+          <!-- Saved instances list -->
+          <div
+            :class="showGamesExpanded ? 'mt-2 flex-1 overflow-auto space-y-2' : 'mt-2 space-y-2 max-h-60 overflow-auto'">
+            <!-- If sync mode, show list of available games with a Swap All button -->
+            <template x-for="(g, idx) in gamesList" :key="g">
+              <div class="flex justify-between items-center bg-slate-800/40 p-2 rounded">
+                <div class="flex items-center gap-3">
+                  <input type="checkbox" :id="'sync-game-'+idx" :value="g" x-bind:checked="selectedGames.includes(g)"
+                    @change="toggleSyncGame(g, $event.target.checked)" class="w-4 h-4" />
+                  <label :for="'sync-game-'+idx" class="text-sm font-mono text-gray-200 truncate" x-text="g"></label>
+                </div>
+                <div class="flex gap-2">
+                  <button @click="swapAll(g)" :disabled="loadingAction === 'swapAll:' + g"
+                    class="text-xs px-2 py-1 rounded bg-emerald-500 hover:bg-emerald-400 text-black">Swap All</button>
+                </div>
+              </div>
+            </template>
+          </div>
+        </section>
+      </template>
+      <template x-if="state.mode === 'save'">
+        <section
+          :class="showGamesExpanded ? 'flex-1 flex flex-col bg-card border border-white/10 p-4 rounded-lg shadow' : 'bg-card border border-white/10 p-4 rounded-lg shadow'"
+          class="transition-all">
+          <div class="flex justify-between items-center">
+            <h2 class="text-sm text-gray-400">Games</h2>
+            <button @click="toggleSection('games')" class="text-xs px-2 py-1 rounded bg-slate-700 hover:bg-slate-600">
+              <span x-text="showGamesExpanded ? 'Collapse' : 'Expand'"></span>
+            </button>
+            <button @click="showCatalog = true" class="px-3 py-1 rounded bg-slate-700 hover:bg-slate-600">
+              Catalog
+            </button>
+          </div>
+          <!-- Saved instances list -->
+          <div
+            :class="showGamesExpanded ? 'mt-2 flex-1 overflow-auto space-y-2' : 'mt-2 space-y-2 max-h-60 overflow-auto'">
+
+            <template x-for="(inst, idx) in gameInstances" :key="inst.id">
+              <div class="flex justify-between items-center bg-slate-800/40 p-2 rounded">
+                <div class="flex flex-col">
+                  <span class="text-sm font-mono text-gray-200" x-text="inst.id"></span>
+                  <span class="text-sm text-gray-400" x-text="inst.game || '(no game)'"></span>
+                  <span class="text-xs text-gray-500"
+                    x-text="inst.player ? ('assigned: ' + inst.player) : 'unassigned'"></span>
+                </div>
+                <div>
+                  <button @click="() => { gameInstances.splice(idx,1); saveInstances(); }"
+                    class="text-xs px-2 py-1 rounded bg-red-600 hover:bg-red-500">Remove</button>
+                </div>
+              </div>
+            </template>
+          </div>
+
+          <div class="mt-4 p-3 bg-slate-800/40 rounded">
+            <h3 class="text-sm text-gray-300 mb-2">Add New Instance</h3>
+            <div class="flex items-center gap-2">
+              <input class="bg-slate-700 rounded px-2 py-1 text-sm w-48" type="text" placeholder="Instance ID"
+                x-model="newInstance.id" />
+              <select x-model="newInstance.game" @change="autofillId()" class="bg-slate-700 rounded px-2 py-1 text-sm max-w-[12rem]">
+                <option value="">-- select file --</option>
+                <template x-for="f in gamesList" :key="f">
+                  <option :value="f" x-text="f"></option>
+                </template>
+              </select>
+              <button @click="addInstance()" class="px-3 py-1 rounded bg-green-600 hover:bg-green-500 text-sm">
+                Add
+              </button>
+            </div>
+          </div>
+
+          <div class="mt-3 flex gap-2 items-center">
+            <button @click="showCatalog = true" class="px-3 py-1 rounded bg-slate-700 hover:bg-slate-600">
+              Catalog
+            </button>
+            <button @click="setupGameMode()" class="px-3 py-1 rounded bg-slate-700 hover:bg-slate-600">
+              Set up game mode
+            </button>
+          </div>
+        </section>
+      </template>
+
+      <!-- Plugins -->
+      <section
+        :class="showPluginsExpanded ? 'flex-1 flex flex-col bg-card border border-white/10 p-4 rounded-lg shadow' : 'bg-card border border-white/10 p-4 rounded-lg shadow'"
+        class="transition-all">
+        <div class="flex justify-between items-center">
+          <h2 class="text-sm text-gray-400">Plugins</h2>
+          <button @click="toggleSection('plugins')" class="text-xs px-2 py-1 rounded bg-slate-700 hover:bg-slate-600">
+            <span x-text="showPluginsExpanded ? 'Collapse' : 'Expand'"></span>
+          </button>
+        </div>
+        
+        <div :class="showPluginsExpanded ? 'mt-2 flex-1 overflow-auto space-y-2' : 'mt-2 space-y-2 max-h-40 overflow-auto'">
+          <template x-for="(plugin, name) in plugins" :key="name">
+            <div class="flex justify-between items-center bg-slate-800/40 p-2 rounded">
+              <div class="flex-1">
+                <div class="flex items-center gap-2">
+                  <span class="text-sm font-medium" x-text="plugin.name"></span>
+                  <span class="text-xs px-2 py-0.5 rounded-full font-semibold"
+                    :class="plugin.status === 'enabled' ? 'bg-green-400 text-black' : plugin.status === 'error' ? 'bg-red-400 text-black' : 'bg-slate-600 text-gray-300'"
+                    x-text="plugin.status"></span>
+                </div>
+                <div class="text-xs text-gray-400" x-text="plugin.description || 'No description'"></div>
+                <div class="text-xs text-gray-500" x-text="'v' + (plugin.version || '1.0.0') + ' by ' + (plugin.author || 'Unknown')"></div>
+              </div>
+              <div class="flex gap-1">
+                <button @click="togglePlugin(name, !plugin.enabled)" 
+                  :disabled="loadingAction === 'plugin:' + name"
+                  class="text-xs px-2 py-1 rounded transition-colors"
+                  :class="plugin.enabled ? 'bg-orange-500 hover:bg-orange-400 text-black' : 'bg-green-500 hover:bg-green-400 text-black'"
+                  x-text="plugin.enabled ? 'Disable' : 'Enable'">
+                </button>
+              </div>
+            </div>
+          </template>
+          
+          <div x-show="Object.keys(plugins).length === 0" class="text-sm text-gray-500 text-center py-4">
+            No plugins found. Upload a plugin to get started.
+          </div>
+        </div>
+
+        <div class="mt-3 flex gap-2 items-center">
+          <input type="file" id="plugin-upload" accept=".lua" class="hidden" @change="uploadPlugin($event)">
+          <button @click="document.getElementById('plugin-upload').click()" 
+            class="px-3 py-1 rounded bg-blue-600 hover:bg-blue-500 text-sm">
+            Upload Plugin
+          </button>
+          <button @click="refreshPlugins()" class="px-3 py-1 rounded bg-slate-700 hover:bg-slate-600 text-sm">
+            Refresh
+          </button>
+        </div>
+      </section>
+
+      <!-- Logs -->
+      <section class="bg-card border border-white/10 p-4 rounded-lg shadow">
+        <h2 class="text-sm text-gray-400">Logs</h2>
+        <div class="mt-2 bg-[#02101a] p-3 rounded h-96 overflow-auto text-sm space-y-1">
+          <template x-for="log in logs" :key="log.id">
+            <div>
+              <span class="text-gray-500" x-text="log.time"></span>
+              <span class="ml-2" x-text="log.message"></span>
+            </div>
+          </template>
+        </div>
+      </section>
+    </div>
+  </main>
+
+  <!-- Toast -->
+  <div x-show="toast" x-transition class="fixed bottom-4 right-4 bg-slate-800 text-white px-4 py-2 rounded shadow"
+    x-text="toast"></div>
+
+  <!-- Catalog Modal -->
+  <div x-show="showCatalog" x-transition class="fixed inset-0 z-50 flex items-center justify-center bg-black/60">
+    <div class="bg-card rounded-lg w-11/12 max-w-3xl p-4">
+      <div class="flex justify-between items-center mb-3">
+        <h3 class="text-lg font-bold">Main Games (Catalog)</h3>
+        <div class="flex gap-2">
+          <button @click="showCatalog = false" class="px-3 py-1 rounded bg-slate-700 hover:bg-slate-600">Close</button>
+        </div>
+      </div>
+      <p class="text-xs text-gray-500 mb-2">Catalog of game files and any extra files clients should also download.</p>
+      <div class="space-y-2 max-h-72 overflow-auto mb-3">
+        <template x-for="(g, idx) in mainGames" :key="idx">
+          <div class="bg-slate-800/40 p-2 rounded flex items-start justify-between gap-2">
+            <div class="flex-1">
+              <div class="text-sm font-medium" x-text="g.file"></div>
+              <div class="text-xs text-gray-400"
+                x-text="g.extra_files && g.extra_files.length ? ('extra: ' + g.extra_files.join(', ')) : 'no extra files'">
+              </div>
+            </div>
+            <div class="flex gap-2">
+              <button @click="removeMainEntry(idx)"
+                class="px-2 py-1 rounded bg-red-600 hover:bg-red-500 text-xs">Remove</button>
+            </div>
+          </div>
+        </template>
+      </div>
+
+      <div class="border-t border-white/5 pt-3">
+        <div class="flex items-center gap-2">
+          <div class="flex-1">
+            <label class="block text-xs text-gray-400 mb-1">Primary file</label>
+            <select x-model="newMain.primary" @change="newMain._dirtyPrimary = true"
+              class="w-full bg-slate-700 rounded px-2 py-1 text-sm">
+              <option value="">-- select file --</option>
+              <template x-for="f in availableFiles()" :key="f">
+                <option :value="f" x-text="f"></option>
+              </template>
+            </select>
+          </div>
+          <div class="w-36">
+            <label class="block text-xs text-gray-400 mb-1">Extras</label>
+            <select x-model="newMain.extras" multiple @change="newMain._dirtyExtras = true"
+              class="w-full bg-slate-700 rounded px-2 py-1 text-sm">
+              <template x-for="f in availableFiles(true)" :key="f">
+                <option :value="f" x-text="f"></option>
+              </template>
+            </select>
+          </div>
+        </div>
+        <div class="mt-2 flex gap-2">
+          <button @click="addMainEntry()" :disabled="!newMain.primary"
+            class="px-3 py-1 rounded bg-slate-700 hover:bg-slate-600">Add</button>
+          <button @click="saveMainGames(); showCatalog = false"
+            class="px-3 py-1 rounded bg-slate-700 hover:bg-slate-600">Save Catalog</button>
+          <button @click="refreshFilesList(); refreshMainGames()"
+            class="px-3 py-1 rounded bg-slate-700 hover:bg-slate-600">Refresh Files</button>
+        </div>
+      </div>
+    </div>
+  </div>
+
+  <script>
+    function app() {
+      return {
+        // accordion state: only one of games or saves can be expanded at once
+        showGamesExpanded: false,
+        showSavesExpanded: false,
+        showPluginsExpanded: false,
+        loaded: false,
+        state: { running: false, games: [], players: {} },
+        // UI-managed list of game instances for CRUD
+        gameInstances: [],
+        // --- NEW: Form state for adding a new instance ---
+        newInstance: { id: "", game: "" },
+        showCatalog: false,
+        // main catalog and available files under /files
+        mainGames: [],
+        files: [],
+        plugins: {},
+        newMain: { primary: "", extras: [] },
+        saves: {},
+        logs: [],
+        interval: { min: null, max: null },
+        loadingAction: null,
+        toast: "",
+        selectedGames: [],
+        ws: null, // store websocket instance
+        sessionButtons: [
+          { label: "Start", path: "/api/start", class: "bg-green-500 text-black" },
+          { label: "Pause", path: "/api/pause", class: "bg-slate-700" },
+          { label: "Do Swap", path: "/api/do_swap", class: "bg-slate-700" },
+          { label: "Auto Swaps", path: "/api/toggle_swaps", class: "bg-slate-700" },
+          { label: "Clear Saves", path: "/api/clear_saves", class: "bg-orange-500 text-black" },
+          { label: "Reset", path: "/api/reset", class: "bg-slate-700" },
+        ],
+        get lastUpdated() {
+          return this.state.updated_at
+            ? new Date(this.state.updated_at).toLocaleString()
+            : "--";
+        },
+        get intervalDisplay() {
+          return this.state.min_interval_secs && this.state.max_interval_secs
+            ? `${this.state.min_interval_secs} - ${this.state.max_interval_secs}`
+            : "--";
+        },
+        // nowMs is kept up-to-date at display refresh rate for smooth animations
+        nowMs: Date.now(),
+        // legacy second-resolution 'now' for other logic still expecting seconds
+        get now() { return Math.floor(this.nowMs / 1000); },
+        // percent 0-100 of progress until next swap (0 = just swapped, 100 = swap due)
+        get swapProgressPercent() {
+          if (!this.state || !this.state.next_swap_at) return 0;
+          // Use milliseconds for smoother progress
+          const nextMs = this.state.next_swap_at * 1000;
+          // Determine interval length in ms. Use max_interval if available else min or default 1s
+          const intervalSecs = this.state.max_interval_secs || this.state.min_interval_secs || 1;
+          const intervalMs = intervalSecs * 1000;
+          const remainingMs = nextMs - this.nowMs;
+          if (remainingMs <= 0) return 100;
+          const elapsedMs = intervalMs - remainingMs;
+          const pct = Math.max(0, Math.min(100, (elapsedMs / intervalMs) * 100));
+          return pct;
+        },
+        get nextSwapDisplay() {
+          if (!this.state.next_swap_at) return "--";
+          const diff = this.state.next_swap_at - this.now; // seconds until swap
+          if (diff <= 0) return "Due";
+          // Format as H:MM:SS or M:SS depending on length
+          const hrs = Math.floor(diff / 3600);
+          const mins = Math.floor((diff % 3600) / 60);
+          const secs = diff % 60;
+          const pad = (n) => (n < 10 ? '0' + n : '' + n);
+          if (hrs > 0) return `${hrs}:${pad(mins)}:${pad(secs)}`;
+          return `${mins}:${pad(secs)}`;
+        },
+        get intervalValid() {
+          return (
+            this.interval.min > 0 &&
+            this.interval.max > 0 &&
+            this.interval.min <= this.interval.max
+          );
+        },
+        // unified games list used for displaying file options in the UI.
+        get gamesList() {
+          if (this.mainGames && this.mainGames.length) return this.mainGames.map(e => e.file).filter(Boolean);
+          if (this.files && this.files.length) return this.files.slice();
+          if (this.state && Array.isArray(this.state.games)) return this.state.games.slice();
+          return [];
+        },
+        // helper to list available instances for selection (id + game)
+        get instancesList() {
+          return (this.gameInstances || []).map(i => ({ id: i.id, game: i.game }));
+        },
+        get intervalError() {
+          if (!this.interval.min || !this.interval.max)
+            return "Both values required";
+          if (this.interval.min <= 0 || this.interval.max <= 0)
+            return "Values must be positive";
+          if (this.interval.min > this.interval.max)
+            return "Min cannot be greater than Max";
+          return "";
+        },
+        // generate a simple v4 uuid for new instances
+        uuidv4() {
+          if (window.crypto && crypto.getRandomValues) {
+            const buf = new Uint8Array(16);
+            crypto.getRandomValues(buf);
+            // set version bits
+            buf[6] = (buf[6] & 0x0f) | 0x40;
+            buf[8] = (buf[8] & 0x3f) | 0x80;
+            const toHex = (b) => ('0' + b.toString(16)).slice(-2);
+            return `${toHex(buf[0])}${toHex(buf[1])}${toHex(buf[2])}${toHex(buf[3])}-${toHex(buf[4])}${toHex(buf[5])}-${toHex(buf[6])}${toHex(buf[7])}-${toHex(buf[8])}${toHex(buf[9])}-${toHex(buf[10])}${toHex(buf[11])}${toHex(buf[12])}${toHex(buf[13])}${toHex(buf[14])}${toHex(buf[15])}`;
+          }
+          // fallback
+          return 'id-' + Math.random().toString(36).slice(2, 10) + Date.now().toString(36);
+        },
+        async init() {
+          if (this.loaded) return;
+          this.loaded = true;
+          await this.refreshFilesList();
+          await this.refreshMainGames();
+          await this.refreshPlugins();
+          this.startWS();
+          // load server mode
+          this.fetchMode();
+          await this.refreshState();
+          // keep server state refreshed periodically
+          setInterval(() => this.refreshState(), 5000);
+          // start a high-resolution animation loop to update nowMs for smooth progress
+          const rafTick = () => {
+            this.nowMs = Date.now();
+            // continue the loop
+            // If a swap is due, call pausedRefreshState() once. Use _swapDueHandled
+            // to avoid repeated calls while the RAF loop runs at high frequency.
+            if (this.state && this.state.next_swap_at && this.nowMs / 1000 >= this.state.next_swap_at) {
+              if (!this._swapDueHandled) {
+                this._swapDueHandled = true;
+                this.pausedRefreshState(700);
+              }
+            } else {
+              // reset the flag when we're not currently past the swap time so
+              // the next swap event can trigger the handler again
+              this._swapDueHandled = false;
+            }
+            this._rafId = requestAnimationFrame(rafTick);
+          };
+          // start the loop
+          this._rafId = requestAnimationFrame(rafTick);
+          // cleanup on unload
+          window.addEventListener('beforeunload', () => {
+            if (this._rafId) cancelAnimationFrame(this._rafId);
+          });
+        },
+        async pausedRefreshState(ms) {
+          await window.sleep(ms);
+          await this.refreshState();
+        },
+        log(msg) {
+          this.logs.unshift({
+            id: Date.now() + Math.random(), // unique key
+            time: new Date().toLocaleTimeString(),
+            message: msg,
+          });
+          if (this.logs.length > 200) this.logs.pop();
+        },
+        async refreshState() {
+          try {
+            const r = await fetch("/state.json");
+            const envelope = await r.json();
+            const st = envelope && envelope.state ? envelope.state : envelope;
+
+            this.state = this.state || {};
+
+            // --- 1) main_games ---
+            if (st.main_games && Array.isArray(st.main_games)) {
+              const normalized = st.main_games.map((e) => ({
+                file: e.file,
+                extra_files: e.extra_files || [],
+              }));
+              if (JSON.stringify(normalized) !== JSON.stringify(this.mainGames)) {
+                this.mainGames = normalized;
+              }
+            }
+
+            // --- 2) games list ---
+            let effectiveGames = [];
+            if (!st.games || st.games.length === 0) {
+              if (this.mainGames && this.mainGames.length) {
+                effectiveGames = this.mainGames.map((e) => e.file).filter(Boolean);
+              } else {
+                effectiveGames = (st.games && st.games.length)
+                  ? st.games.slice()
+                  : (this.files || []).slice();
+              }
+            } else {
+              effectiveGames = st.games.slice();
+            }
+            if (
+              JSON.stringify(effectiveGames) !==
+              JSON.stringify(this.state.games || [])
+            ) {
+              this.state.games = effectiveGames;
+              this.selectedGames = Array.isArray(this.state.games)
+                ? this.state.games.slice()
+                : [];
+            }
+
+            const playerNameByInstanceId = Object.fromEntries(
+              Object.entries(st.players || {}).map(([name, p]) => [p.instance_id, name])
+            );
+
+            // --- 2b) game_instances (merge by id) ---
+            if (st.game_instances && Array.isArray(st.game_instances)) {
+              const newMap = Object.fromEntries(
+                st.game_instances.map((i) => [
+                  i.id,
+                  { id: i.id, game: i.game || "", player: playerNameByInstanceId[i.id] || "", _saved: true },
+                ])
+              );
+
+              const oldMap = Object.fromEntries(
+                (this.gameInstances || []).map((i) => [i.id, i])
+              );
+
+              // merge server instances into oldMap
+              for (const [id, newInst] of Object.entries(newMap)) {
+                if (!oldMap[id]) {
+                  oldMap[id] = newInst;
+                } else {
+                  oldMap[id] = {
+                    ...oldMap[id],
+                    id: oldMap[id]._dirtyId ? oldMap[id].id : newInst.id,
+                    game: oldMap[id]._dirtyGame ? oldMap[id].game : newInst.game,
+                    player: playerNameByInstanceId[id] || "",
+                    _saved: true,
+                  };
+                }
+              }
+
+              // keep unsaved instances (those with _saved === false) locally
+              // before potentially deleting stale saved ones from the server
+              for (const inst of this.gameInstances) {
+                if (!inst._saved) {
+                  oldMap[inst.id] = inst;
+                }
+              }
+
+              // remove stale instances (only for saved ones, since unsaved are handled above)
+              for (const id of Object.keys(oldMap)) {
+                if (oldMap[id]._saved && !newMap[id]) {
+                  delete oldMap[id];
+                }
+              }
+
+              this.gameInstances = Object.values(oldMap);
+            }
+
+            // --- 3) players (merge by name, preserve selectedGame) ---
+            if (st.players && typeof st.players === "object") {
+              const uiPlayers = {};
+              for (const [name, p] of Object.entries(st.players)) {
+
+                const newP = {
+                  name,
+                  instance_id: p.instance_id || "",
+                  connected: p.connected || false,
+                  has_files: p.has_files || p.hasFiles || false,
+                  ping_ms: p.ping_ms || p.pingMs || p.PingMs || 0,
+                  game: p.game || "",
+                };
+
+                // merge with old player if exists
+                if (this.state.players && this.state.players[name]) {
+                  uiPlayers[name] = {
+                    ...newP,
+                    selectedGame: this.state.players[name]._dirtySelected
+                      ? this.state.players[name].selectedGame
+                      : (this.state.players[name].selectedGame || ""),
+                    _dirtySelected: this.state.players[name]._dirtySelected || false,
+                  };
+                } else {
+                  uiPlayers[name] = { ...newP, selectedGame: "", _dirtySelected: false };
+                }
+              }
+
+              // remove stale players
+              if (this.state.players) {
+                for (const name of Object.keys(this.state.players)) {
+                  if (!uiPlayers[name]) delete this.state.players[name];
+                }
+              }
+
+              this.state.players = uiPlayers;
+            }
+
+            // --- 4) other top-level keys ---
+            for (const [k, v] of Object.entries(st)) {
+              if (["main_games", "games", "players", "game_instances"].includes(k))
+                continue;
+              if (JSON.stringify(this.state[k]) !== JSON.stringify(v)) {
+                this.state[k] = v;
+              }
+            }
+
+            // --- 5) intervals ---
+            const minSecs = st.min_interval_secs || 0;
+            const maxSecs = st.max_interval_secs || 0;
+            if (!this.interval._dirtyMin && this.interval.min !== minSecs) {
+              this.interval.min = minSecs;
+            }
+            if (!this.interval._dirtyMax && this.interval.max !== maxSecs) {
+              this.interval.max = maxSecs;
+            }
+
+            if (!this.state._dirtyMode && st.mode) this.state.mode = st.mode;
+          } catch (e) {
+            this.log("state fetch error: " + e.message);
+          }
+        },
+        async fetchMode() {
+          try {
+            const r = await fetch('/api/mode');
+            if (!r.ok) return;
+            const js = await r.json();
+            if (js && js.mode) this.state.mode = js.mode;
+          } catch (e) {
+            this.log('mode fetch err: ' + e.message);
+          }
+        },
+
+        async setMode(mode) {
+          try {
+            const res = await fetch('/api/mode', { method: 'POST', headers: { 'Content-Type': 'application/json' }, body: JSON.stringify({ mode }) });
+            if (res.ok) {
+              this.state._dirtyMode = false;
+              this.toast = 'Mode updated';
+              setTimeout(() => this.toast = '', 1500);
+            }
+          } catch (e) {
+            this.log('mode set err: ' + e.message);
+          }
+        },
+        async trigger(path) {
+          this.loadingAction = path;
+          try {
+            const r = await fetch(path, { method: "POST" });
+            if (r.ok) {
+              const contentType = r.headers.get("content-type");
+              if (contentType && contentType.includes("application/json")) {
+                // The server may return either a full state JSON (new state)
+                // or an action result like {status: "partial_failure", results: ..., download_results: ...}.
+                const body = await r.json();
+                // Heuristic: if body has players or updated_at, treat it as full state and replace.
+                if (body && (body.players || body.updated_at || Array.isArray(body.games))) {
+                  this.state = body;
+                  this.interval.min = this.state.min_interval_secs || 0;
+                  this.interval.max = this.state.max_interval_secs || 0;
+                } else {
+                  // Action-style response. Keep the UI state intact and log results.
+                  // Backwards-compat: some endpoints return {status: 'partial_failure', results: [...], download_results: [...]}
+                  if (body.status) {
+                    if (body.status === 'partial_failure') {
+                      this.log(`${path} partial failure`);
+                      // Prefer the newer key swap_results but fall back to results
+                      const results = body.swap_results || body.results || [];
+                      const dl = body.download_results || [];
+                      this.log(`swap results: ${JSON.stringify(results)}`);
+                      if (dl && dl.length) this.log(`download results: ${JSON.stringify(dl)}`);
+                    } else if (body.status === 'ok') {
+                      this.log(`${path} OK`);
+                    } else {
+                      this.log(`${path} status: ${body.status}`);
+                    }
+                  } else {
+                    // unknown action response; just log it
+                    this.log(`${path} response: ${JSON.stringify(body)}`);
+                  }
+                  // After handling an action response, refresh the canonical state from server
+                  await this.refreshState();
+                }
+              } else {
+                this.log(`${path} OK`);
+                await this.refreshState();
+              }
+              this.toast = "Action successful";
+            } else {
+              this.log(`${path} FAIL`);
+              this.toast = "Action failed";
+            }
+            setTimeout(() => (this.toast = ""), 2000);
+          } catch (e) {
+            this.log("err " + e.message);
+          } finally {
+            this.loadingAction = null;
+          }
+        },
+        async refreshFilesList() {
+          try {
+            const r = await fetch('/files/list.json');
+            const raw = await r.json();
+            // normalize to array of filename strings (server returns {name,size})
+            this.files = (raw || []).map(f => {
+              if (!f) return '';
+              if (typeof f === 'string') return f;
+              return f.name || f.Name || '';
+            }).filter(Boolean);
+          } catch (e) {
+            this.log('files list error: ' + e.message);
+          }
+        },
+        async refreshMainGames() {
+          try {
+            const r = await fetch('/api/games');
+            if (r.ok) {
+              const body = await r.json();
+              // body may be legacy array or new object; normalize
+              if (Array.isArray(body)) {
+                this.mainGames = [];
+                this.state.games = body;
+                // sync selected games to match the server-provided games
+                this.selectedGames = Array.isArray(this.state.games) ? this.state.games.slice() : [];
+              } else {
+                this.mainGames = body.main_games || [];
+                this.state.games = body.games || this.state.games;
+                // sync selected games if body provided games
+                if (Array.isArray(body.games)) this.selectedGames = body.games.slice();
+              }
+            }
+          } catch (e) {
+            this.log('refresh main games err: ' + e.message);
+          }
+        },
+
+        // availableFiles(allowUsedInPrimaryOnly=false)
+        // returns filenames from this.files that are not already used as a primary file
+        // or extra file in the catalog. If allowUsedInPrimaryOnly is true, then
+        // the primary file may be included but extras will exclude any files used
+        // as a primary elsewhere.
+        availableFiles(allowExtras) {
+          // Build a set of files used as primary or extras anywhere in the catalog
+          const usedAnywhere = new Set();
+          for (const e of this.mainGames) {
+            if (e.file) usedAnywhere.add(e.file);
+            if (e.extra_files) for (const ex of e.extra_files) usedAnywhere.add(ex);
+          }
+          if (allowExtras) {
+            // For extras dropdown: exclude any file used anywhere (primary or extra)
+            // and also exclude the currently selected primary so it's not chosen as its own extra.
+            return this.files.filter(f => {
+              if (!f) return false;
+              if (this.newMain && this.newMain.primary && f === this.newMain.primary) return false;
+              return !usedAnywhere.has(f);
+            });
+          }
+          // For primary dropdown: exclude files already used anywhere as primary or extra
+          return this.files.filter(f => f && !usedAnywhere.has(f));
+        },
+
+        addMainEntry() {
+          if (!this.newMain.primary) return;
+          const entry = { file: this.newMain.primary, extra_files: Array.isArray(this.newMain.extras) ? this.newMain.extras.slice() : [] };
+          // ensure not duplicating primary
+          if (this.mainGames.some(e => e.file === entry.file)) {
+            this.log('file already in catalog');
+            return;
+          }
+          this.mainGames.push(entry);
+          this.newMain.primary = '';
+          this.newMain.extras = [];
+        },
+
+        removeMainEntry(idx) {
+          this.mainGames.splice(idx, 1);
+        },
+
+        async saveMainGames() {
+          try {
+            const payload = { main_games: this.mainGames, game_instances: this.gameInstances };
+            const res = await fetch('/api/games', { method: 'POST', headers: { 'Content-Type': 'application/json' }, body: JSON.stringify(payload) });
+            if (res.ok) {
+              this.log('main games saved');
+              this.newMain._dirtyPrimary = false;
+              this.newMain._dirtyExtras = false;
+              await this.refreshMainGames();
+            } else {
+              this.log('save main games failed');
+            }
+          } catch (e) {
+            this.log('save main err: ' + e.message);
+          }
+        },
+        async saveGames() {
+          try {
+            // Legacy compatibility: save selected games into server.games
+            const res = await fetch("/api/games", {
+              method: "POST",
+              headers: { "Content-Type": "application/json" },
+              body: JSON.stringify({ games: this.selectedGames }),
+            });
+            if (res.ok) this.log("games saved");
+            await this.refreshState();
+          } catch (e) {
+            this.log("save games err " + e.message);
+          }
+        },
+
+        // --- NEW: Add Instance Logic ---
+        addInstance() {
+          if (!this.newInstance.id || !this.newInstance.game) {
+            this.log("Please enter both Instance ID and Game file.");
+            return;
+          }
+          const newInst = {
+            id: this.newInstance.id,
+            game: this.newInstance.game,
+            player: "" // New instances don't have assigned players initially
+          };
+          this.gameInstances.push(newInst); // Add to UI list immediately
+          this.saveInstances(); // Persist to server
+          this.newInstance = { id: "", game: "" }; // Reset the form
+        },
+
+        autofillId() {
+          if (this.newInstance.game) {
+            // Generate ID from game filename: remove extension and sanitize
+            const base = this.newInstance.game.replace(/\.[^/.]+$/, ""); // remove extension
+            this.newInstance.id = base.replace(/[^a-zA-Z0-9]/g, "_").toLowerCase(); // sanitize
+          } else {
+            this.newInstance.id = "";
+          }
+        },
+
+        async saveInstances() {
+          try {
+            // Ensure all instances are marked as saved when we attempt to save
+            this.gameInstances.forEach(i => {
+              if (!i._saved) i._saved = true;
+            });
+            const payload = { main_games: this.mainGames, game_instances: this.gameInstances };
+            const res = await fetch('/api/games', { method: 'POST', headers: { 'Content-Type': 'application/json' }, body: JSON.stringify(payload) });
+            if (res.ok) {
+              this.log('instances saved');
+              // Clear dirty flags after successful save
+              this.gameInstances.forEach(i => {
+                i._dirtyId = false;
+                i._dirtyGame = false;
+              });
+              await this.refreshState(); // Refresh to get server-assigned player/state
+            } else {
+              this.log('save instances failed');
+            }
+          } catch (e) {
+            this.log('save instances err: ' + e.message);
+          }
+        },
+
+        async saveInterval() {
+          if (!this.intervalValid) {
+            this.log("Invalid interval values");
+            return;
+          }
+          try {
+            const res = await fetch("/api/interval", {
+              method: "POST",
+              headers: { "Content-Type": "application/json" },
+              body: JSON.stringify({
+                min_interval_secs: this.interval.min,
+                max_interval_secs: this.interval.max,
+              }),
+            });
+            if (res.ok) {
+              const state = await res.json();
+              this.state = state;
+              this.interval.min = this.interval.min || 0;
+              this.interval.max = this.interval.max || 0;
+              this.interval._dirtyMin = false;
+              this.interval._dirtyMax = false;
+              this.log("interval saved");
+            }
+          } catch (e) {
+            this.log("save interval err " + e.message);
+          }
+        },
+        async swapPlayer(player, instanceIDOrGame) {
+          if (!instanceIDOrGame) return;
+          this.loadingAction = "swap:" + player;
+          try {
+            // If server is in sync mode, send {player, game}, otherwise send {player, instance_id}
+            const payload = this.state && this.state.mode === 'sync'
+              ? { player, game: instanceIDOrGame }
+              : { player, instance_id: instanceIDOrGame };
+            const res = await fetch("/api/swap_player", {
+              method: "POST",
+              headers: { "Content-Type": "application/json" },
+              body: JSON.stringify(payload),
+            });
+            if (res.ok) {
+              const contentType = res.headers.get('content-type');
+              if (contentType && contentType.includes('application/json')) {
+                const body = await res.json();
+                if (body && (body.players || body.updated_at || Array.isArray(body.games))) {
+                  this.state = body;
+                } else {
+                  // action-style response
+                  if (body.status) {
+                    this.log(`/api/swap_player status: ${body.status}`);
+                    const results = body.swap_results || body.results || [];
+                    if (results.length) this.log(`swap_player results: ${JSON.stringify(results)}`);
+                    const dl = body.download_results || [];
+                    if (dl && dl.length) this.log(`download results: ${JSON.stringify(dl)}`);
+                  } else {
+                    this.log(`/api/swap_player response: ${JSON.stringify(body)}`);
+                  }
+                }
+              }
+            }
+          } catch (e) {
+            this.log("swap_player err " + e.message);
+          } finally {
+            this.loadingAction = null;
+            if (this.state.players[player]) {
+              this.state.players[player]._dirtySelected = false;
+            }
+            await this.pausedRefreshState(100);
+          }
+        },
+        async swapAll(game) {
+          if (!game) return;
+          this.loadingAction = "swapAll:" + game;
+          try {
+            const res = await fetch("/api/swap_all_to_game", {
+              method: "POST",
+              headers: { "Content-Type": "application/json" },
+              body: JSON.stringify({ game }),
+            });
+            if (res.ok) {
+              const contentType = res.headers.get('content-type');
+              if (contentType && contentType.includes('application/json')) {
+                const body = await res.json();
+                if (body && (body.players || body.updated_at || Array.isArray(body.games))) {
+                  this.state = body;
+                } else {
+                  if (body.status) {
+                    this.log(`/api/swap_all_to_game status: ${body.status}`);
+                    const results = body.swap_results || body.results || [];
+                    if (results.length) this.log(`swap_all results: ${JSON.stringify(results)}`);
+                    const dl = body.download_results || [];
+                    if (dl && dl.length) this.log(`download results: ${JSON.stringify(dl)}`);
+                  } else {
+                    this.log(`/api/swap_all_to_game response: ${JSON.stringify(body)}`);
+                  }
+                  await this.refreshState();
+                }
+              } else {
+                await this.refreshState();
+              }
+            }
+          } catch (e) {
+            this.log("swap_all err " + e.message);
+          } finally {
+            this.loadingAction = null;
+          }
+        },
+        async removePlayer(player) {
+          if (!player) return;
+          if (!confirm(`Remove player '${player}' from session? This will disconnect them.`)) return;
+          this.loadingAction = 'remove:' + player;
+          try {
+            const res = await fetch('/api/remove_player', {
+              method: 'POST',
+              headers: { 'Content-Type': 'application/json' },
+              body: JSON.stringify({ player })
+            });
+            if (res.ok) {
+              const body = await res.json().catch(() => null);
+              this.log(`remove_player: ${player}`);
+              await this.refreshState();
+            } else {
+              this.log(`/api/remove_player failed for ${player}`);
+            }
+          } catch (e) {
+            this.log('remove_player err ' + e.message);
+          } finally {
+            this.loadingAction = null;
+          }
+        },
+        async messagePlayer(player) {
+          if (!player) return;
+          const message = prompt(`Send message to ${player}:`);
+          if (!message) return;
+          this.loadingAction = 'message:' + player;
+          try {
+            const res = await fetch('/api/message_player', {
+              method: 'POST',
+              headers: { 'Content-Type': 'application/json' },
+              body: JSON.stringify({ player, message })
+            });
+            if (res.ok) {
+              const body = await res.json().catch(() => null);
+              this.log(`message sent to ${player}: "${message}"`);
+            } else {
+              this.log(`/api/message_player failed for ${player}`);
+            }
+          } catch (e) {
+            this.log('message_player err ' + e.message);
+          } finally {
+            this.loadingAction = null;
+          }
+        },
+        async messageAll() {
+          const message = prompt('Send message to all players:');
+          if (!message) return;
+          this.loadingAction = 'message_all';
+          try {
+            const res = await fetch('/api/message_all', {
+              method: 'POST',
+              headers: { 'Content-Type': 'application/json' },
+              body: JSON.stringify({ message })
+            });
+            if (res.ok) {
+              const body = await res.json().catch(() => null);
+              this.log(`message sent to all players: "${message}"`);
+              if (body && body.results) {
+                this.log(`message results: ${JSON.stringify(body.results)}`);
+              }
+            } else {
+              this.log('/api/message_all failed');
+            }
+          } catch (e) {
+            this.log('message_all err ' + e.message);
+          } finally {
+            this.loadingAction = null;
+          }
+        },
+        startWS() {
+          if (this.ws && this.ws.readyState <= 1) {
+            // already open or connecting
+            return;
+          }
+          try {
+            this.ws = new WebSocket(
+              (location.protocol === "https:" ? "wss://" : "ws://") +
+              location.host +
+              "/ws"
+            );
+            this.ws.onopen = () => this.log("ws open");
+            this.ws.onclose = () => {
+              this.log("ws closed");
+              setTimeout(() => this.startWS(), 3000);
+            };
+            this.ws.onmessage = (ev) => {
+              try {
+                const d = JSON.parse(ev.data);
+                if (d.cmd === "games_update") {
+                  // server pushed updated games/main_games; refresh UI state and available files
+                  this.refreshFilesList();
+                  this.refreshMainGames();
+                  this.refreshState();
+                } else {
+                  this.log("msg " + ev.data);
+                }
+              } catch (e) {
+                this.log(ev.data);
+              }
+            };
+          } catch (e) {
+            this.log("ws start error: " + e.message);
+          }
+        },
+        // Toggle a game in the sync-mode selection list and persist immediately
+        async toggleSyncGame(game, checked) {
+          if (!this.selectedGames || !Array.isArray(this.selectedGames)) this.selectedGames = [];
+          if (checked) {
+            if (!this.selectedGames.includes(game)) this.selectedGames.push(game);
+          } else {
+            this.selectedGames = this.selectedGames.filter(g => g !== game);
+          }
+          // Immediately persist via POST /api/games using legacy shape { games: [...] }
+          try {
+            const res = await fetch('/api/games', {
+              method: 'POST',
+              headers: { 'Content-Type': 'application/json' },
+              body: JSON.stringify({ games: this.selectedGames }),
+            });
+            if (res.ok) {
+              this.log('sync games updated');
+              // refresh canonical state after small delay
+              await this.pausedRefreshState(150);
+            } else {
+              this.log('failed to save sync games');
+            }
+          } catch (e) {
+            this.log('toggleSyncGame err: ' + e.message);
+          }
+        },
+        // toggle accordion sections; ensure mutual exclusivity
+        toggleSection(name) {
+          if (name === 'games') {
+            this.showGamesExpanded = !this.showGamesExpanded;
+            if (this.showGamesExpanded) {
+              this.showSavesExpanded = false;
+              this.showPluginsExpanded = false;
+            }
+          } else if (name === 'saves') {
+            this.showSavesExpanded = !this.showSavesExpanded;
+            if (this.showSavesExpanded) {
+              this.showGamesExpanded = false;
+              this.showPluginsExpanded = false;
+            }
+          } else if (name === 'plugins') {
+            this.showPluginsExpanded = !this.showPluginsExpanded;
+            if (this.showPluginsExpanded) {
+              this.showGamesExpanded = false;
+              this.showSavesExpanded = false;
+            }
+          }
+          // small timeout to allow layout changes then refresh scrollable lists if needed
+          setTimeout(() => {
+            // nothing heavy here; future hooks could recalc virtual lists
+          }, 100);
+        },
+
+        // Plugin management functions
+        async refreshPlugins() {
+          try {
+            const res = await fetch('/api/plugins');
+            if (res.ok) {
+              const body = await res.json();
+              this.plugins = body.plugins || {};
+            }
+          } catch (e) {
+            this.log('refresh plugins err: ' + e.message);
+          }
+        },
+
+        async togglePlugin(name, enable) {
+          const action = enable ? 'enable' : 'disable';
+          this.loadingAction = 'plugin:' + name;
+          try {
+            const res = await fetch(`/api/plugins/${name}/${action}`, { method: 'POST' });
+            if (res.ok) {
+              this.log(`Plugin ${name} ${action}d`);
+              await this.refreshPlugins();
+            } else {
+              this.log(`Failed to ${action} plugin ${name}`);
+            }
+          } catch (e) {
+            this.log(`Plugin ${action} err: ` + e.message);
+          } finally {
+            this.loadingAction = null;
+          }
+        },
+
+        async uploadPlugin(event) {
+          const file = event.target.files[0];
+          if (!file) return;
+
+          this.loadingAction = 'plugin-upload';
+          try {
+            const formData = new FormData();
+            formData.append('plugin', file);
+            
+            const res = await fetch('/api/plugins/upload', {
+              method: 'POST',
+              body: formData
+            });
+            
+            if (res.ok) {
+              const message = await res.text();
+              this.log(message);
+              await this.refreshPlugins();
+            } else {
+              const error = await res.text();
+              this.log('Plugin upload failed: ' + error);
+            }
+          } catch (e) {
+            this.log('Upload error: ' + e.message);
+          } finally {
+            this.loadingAction = null;
+            // Reset the file input
+            event.target.value = '';
+          }
+        },
+      };
+    }
+  </script>
+</body>
+
 </html>